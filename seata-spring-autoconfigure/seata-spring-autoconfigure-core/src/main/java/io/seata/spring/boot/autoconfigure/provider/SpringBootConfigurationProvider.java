/*
 *  Copyright 1999-2019 Seata.io Group.
 *
 *  Licensed under the Apache License, Version 2.0 (the "License");
 *  you may not use this file except in compliance with the License.
 *  You may obtain a copy of the License at
 *
 *       http://www.apache.org/licenses/LICENSE-2.0
 *
 *  Unless required by applicable law or agreed to in writing, software
 *  distributed under the License is distributed on an "AS IS" BASIS,
 *  WITHOUT WARRANTIES OR CONDITIONS OF ANY KIND, either express or implied.
 *  See the License for the specific language governing permissions and
 *  limitations under the License.
 */
package io.seata.spring.boot.autoconfigure.provider;

import java.lang.reflect.Field;
import java.lang.reflect.InvocationTargetException;
import java.lang.reflect.Method;
import java.lang.reflect.Proxy;
import java.time.Duration;
import java.util.Map;
import java.util.Objects;
import java.util.concurrent.ConcurrentHashMap;

import io.seata.common.exception.ShouldNeverHappenException;
import io.seata.common.holder.ObjectHolder;
import io.seata.common.util.CollectionUtils;
import io.seata.common.util.ReflectionUtil;
import io.seata.config.Configuration;
import io.seata.config.ExtConfigurationProvider;
import org.apache.commons.lang.StringUtils;
import org.slf4j.Logger;
import org.slf4j.LoggerFactory;
import org.springframework.core.env.ConfigurableEnvironment;
import org.springframework.lang.Nullable;

import static io.seata.common.Constants.OBJECT_KEY_SPRING_CONFIGURABLE_ENVIRONMENT;
import static io.seata.common.util.StringFormatUtils.DOT;
import static io.seata.spring.boot.autoconfigure.StarterConstants.PROPERTY_BEAN_MAP;
import static io.seata.spring.boot.autoconfigure.StarterConstants.SEATA_PREFIX;
import static io.seata.spring.boot.autoconfigure.StarterConstants.SERVICE_PREFIX;
import static io.seata.spring.boot.autoconfigure.StarterConstants.SPECIAL_KEY_GROUPLIST;
import static io.seata.spring.boot.autoconfigure.StarterConstants.SPECIAL_KEY_SERVICE;
import static io.seata.spring.boot.autoconfigure.StarterConstants.SPECIAL_KEY_VGROUP_MAPPING;

/**
 * @author xingfudeshi@gmail.com
 * @author funkye
 */
public class SpringBootConfigurationProvider implements ExtConfigurationProvider {

    private static final Logger LOGGER = LoggerFactory.getLogger(SpringBootConfigurationProvider.class);

    private static final String INTERCEPT_METHOD_PREFIX = "get";

    private static final Map<String, Object> PROPERTY_BEAN_INSTANCE_MAP = new ConcurrentHashMap<>(64);

    @Override
    public Configuration provide(Configuration originalConfiguration) {
<<<<<<< HEAD
        return (Configuration)Proxy.newProxyInstance(this.getClass().getClassLoader(), new Class[]{Configuration.class}
            , (proxy, method, args) -> {
=======
        return (Configuration) Enhancer.create(originalConfiguration.getClass(), new MethodInterceptor() {
            @Override
            public Object intercept(Object proxy, Method method, Object[] args, MethodProxy methodProxy)
                throws Throwable {
                // 拦截有参数的get方法
>>>>>>> 7f0948c5
                if (method.getName().startsWith(INTERCEPT_METHOD_PREFIX) && args.length > 0) {
                    Object result;
                    String rawDataId = (String)args[0];
                    Class<?> dataType = ReflectionUtil.getWrappedClass(method.getReturnType());

                    // 1. Get config value from the system property
                    result = originalConfiguration.getConfigFromSys(rawDataId);

                    if (result == null) {
                        String dataId = convertDataId(rawDataId);

                        // 2. Get config value from the springboot environment
                        result = getConfigFromEnvironment(dataId, dataType);
                        if (result != null) {
                            return result;
                        }

                        // 3. Get config defaultValue from the arguments
                        if (args.length > 1) {
                            result = args[1];

                            if (result != null) {
                                // See Configuration#getConfig(String dataId, long timeoutMills)
                                if (dataType.isAssignableFrom(result.getClass())) {
                                    return result;
                                } else {
                                    result = null;
                                }
                            }
                        }

                        // 4. Get config defaultValue from the property object
                        try {
                            result = getDefaultValueFromPropertyObject(dataId);
                        } catch (Throwable t) {
                            LOGGER.error("Get config '{}' default value from the property object failed:", dataId, t);
                        }
                    }

                    if (result != null) {
                        if (dataType.isAssignableFrom(result.getClass())) {
                            return result;
                        }

                        // Convert type
                        return this.convertType(result, dataType);
                    }
                }

                return method.invoke(originalConfiguration, args);
            });
    }

    private Object getDefaultValueFromPropertyObject(String dataId) throws IllegalAccessException, InvocationTargetException {
        String propertyPrefix = getPropertyPrefix(dataId);
        String propertySuffix = getPropertySuffix(dataId);

        // Get the property class
        final Class<?> propertyClass = PROPERTY_BEAN_MAP.get(propertyPrefix);
        if (propertyClass == null) {
            throw new ShouldNeverHappenException("PropertyClass for prefix: [" + propertyPrefix + "] should not be null.");
        }

        // Instantiate the property object
        Object propertyObj = CollectionUtils.computeIfAbsent(PROPERTY_BEAN_INSTANCE_MAP, propertyPrefix, k -> {
            try {
                return propertyClass.newInstance();
            } catch (InstantiationException | IllegalAccessException e) {
                LOGGER.warn("PropertyClass for prefix: [" + propertyPrefix + "] should not be null. error :" + e.getMessage(), e);
            }
            return null;
        });
        Objects.requireNonNull(propertyObj, () -> "Instantiate the property object fail: " + propertyClass.getName());

        // Get defaultValue from the property object
        return getDefaultValueFromPropertyObject(propertyObj, propertySuffix);
    }

    /**
     * Get defaultValue from the property object
     *
     * @param propertyObj the property object
     * @param fieldName   the field name
     * @return defaultValue
     * @author xingfudeshi@gmail.com
     */
    @Nullable
    private Object getDefaultValueFromPropertyObject(Object propertyObj, String fieldName) throws IllegalAccessException, InvocationTargetException {
        try {
            Field field = propertyObj.getClass().getDeclaredField(fieldName);

            if (!Map.class.isAssignableFrom(field.getType())) {
                field.setAccessible(true);
                return field.get(propertyObj);
            }
        } catch (NoSuchFieldException e) {
            Method method = null;
            try {
                method = propertyObj.getClass().getMethod("get" + Character.toUpperCase(fieldName.charAt(0)) + fieldName.substring(1));
            } catch (NoSuchMethodException ex) {
                try {
                    method = propertyObj.getClass().getMethod("is" + Character.toUpperCase(fieldName.charAt(0)) + fieldName.substring(1));
                } catch (NoSuchMethodException exc) {
                    LOGGER.warn("The get method not found for the field '{}#{}'.", propertyObj.getClass().getSimpleName(), fieldName);
                }
            }
            if (method != null) {
                if (!Map.class.isAssignableFrom(method.getReturnType())) {
                    method.setAccessible(true);
                    return method.invoke(propertyObj);
                }
            }
        }

        return null;
    }

    /**
     * convert data id <p/>
     * 1. 如果rawDataId末尾为 'grouplist'，则移除这个后缀，再在前面添加上 ‘seata.service.grouplist.’并返回 <p/>
     * 例：rawDataId=my.demo.grouplist，则会返回：seata.service.grouplist.my.demo <p/>
     * 2. 其他情况，直接在前面添加 'seata.'
     * @param rawDataId
     * @return dataId
     */
    private String convertDataId(String rawDataId) {
        if (rawDataId.endsWith(SPECIAL_KEY_GROUPLIST)) {
<<<<<<< HEAD
            String suffix = StringUtils.removeStart(StringUtils.removeEnd(rawDataId, DOT + SPECIAL_KEY_GROUPLIST),
                SPECIAL_KEY_SERVICE + DOT);
            // change the format of default.grouplist to grouplist.default
=======
            String suffix = StringUtils.removeEnd(rawDataId, DOT + SPECIAL_KEY_GROUPLIST);
            //change the format of default.grouplist to grouplist.default
            // [seata.service.grouplist.] + suffix
>>>>>>> 7f0948c5
            return SERVICE_PREFIX + DOT + SPECIAL_KEY_GROUPLIST + DOT + suffix;
        }
        return SEATA_PREFIX + DOT + rawDataId;
    }

    /**
     * Get property prefix <p/>
     * 获取dataId的前缀（. 为分隔符）<p/>
     * 如果dataId包含 vgroupMapping或grouplist，则直接返回字符串 seata.service
     *
     * @param dataId
     * @return propertyPrefix
     */
    private String getPropertyPrefix(String dataId) {
        if (dataId.contains(SPECIAL_KEY_VGROUP_MAPPING)) { // 字符串包含 vgroupMapping
            // seata.service
            return SERVICE_PREFIX;
        }
        if (dataId.contains(SPECIAL_KEY_GROUPLIST)) { // 字符串包含 grouplist
            // seata.service
            return SERVICE_PREFIX;
        }
        return StringUtils.substringBeforeLast(dataId, String.valueOf(DOT));
    }

    /**
     * Get property suffix<p/>
     * 获取dataId的后缀（. 为分隔符）<p/>
     *  如果dataId包含 vgroupMapping，则直接返回 vgroupMapping <p/>
     *  如果dataId包含 grouplist，则直接返回 grouplist
     *
     * @param dataId
     * @return propertySuffix
     */
    private String getPropertySuffix(String dataId) {
        if (dataId.contains(SPECIAL_KEY_VGROUP_MAPPING)) {
            return SPECIAL_KEY_VGROUP_MAPPING;
        }
        if (dataId.contains(SPECIAL_KEY_GROUPLIST)) {
            return SPECIAL_KEY_GROUPLIST;
        }
        return StringUtils.substringAfterLast(dataId, String.valueOf(DOT));
    }

    /**
     * get spring config
     *
     * @param dataId   data id
     * @param dataType data type
     * @return object
     */
    @Nullable
    private Object getConfigFromEnvironment(String dataId, Class<?> dataType) {
        ConfigurableEnvironment environment = (ConfigurableEnvironment)ObjectHolder.INSTANCE.getObject(OBJECT_KEY_SPRING_CONFIGURABLE_ENVIRONMENT);
        Object value = environment.getProperty(dataId, dataType);
        if (value == null) {
            value = environment.getProperty(io.seata.common.util.StringUtils.hump2Line(dataId), dataType);
        }
        if (value == null) {
            String grouplistPrefix = SERVICE_PREFIX + DOT + SPECIAL_KEY_GROUPLIST + DOT;
            if (dataId.startsWith(grouplistPrefix)) {
                String vgroup = StringUtils.removeStart(dataId, grouplistPrefix);
                String oldGrouplistDataId = SERVICE_PREFIX + DOT + vgroup + DOT + SPECIAL_KEY_GROUPLIST;
                return getConfigFromEnvironment(oldGrouplistDataId, dataType);
            }
        }
        return value;
    }

    private Object convertType(Object configValue, Class<?> dataType) {
        if (String.class.equals(dataType)) {
            return String.valueOf(configValue);
        }
        if (Long.class.equals(dataType)) {
            return Long.parseLong(String.valueOf(configValue));
        }
        if (Integer.class.equals(dataType)) {
            return Integer.parseInt(String.valueOf(configValue));
        }
        if (Short.class.equals(dataType)) {
            return Short.parseShort(String.valueOf(configValue));
        }
        if (Boolean.class.equals(dataType)) {
            return Boolean.parseBoolean(String.valueOf(configValue));
        }
        if (Duration.class.equals(dataType)) {
            return Duration.parse(String.valueOf(configValue));
        }
        return configValue;
    }

}<|MERGE_RESOLUTION|>--- conflicted
+++ resolved
@@ -59,16 +59,9 @@
 
     @Override
     public Configuration provide(Configuration originalConfiguration) {
-<<<<<<< HEAD
         return (Configuration)Proxy.newProxyInstance(this.getClass().getClassLoader(), new Class[]{Configuration.class}
             , (proxy, method, args) -> {
-=======
-        return (Configuration) Enhancer.create(originalConfiguration.getClass(), new MethodInterceptor() {
-            @Override
-            public Object intercept(Object proxy, Method method, Object[] args, MethodProxy methodProxy)
-                throws Throwable {
                 // 拦截有参数的get方法
->>>>>>> 7f0948c5
                 if (method.getName().startsWith(INTERCEPT_METHOD_PREFIX) && args.length > 0) {
                     Object result;
                     String rawDataId = (String)args[0];
@@ -196,15 +189,10 @@
      */
     private String convertDataId(String rawDataId) {
         if (rawDataId.endsWith(SPECIAL_KEY_GROUPLIST)) {
-<<<<<<< HEAD
             String suffix = StringUtils.removeStart(StringUtils.removeEnd(rawDataId, DOT + SPECIAL_KEY_GROUPLIST),
                 SPECIAL_KEY_SERVICE + DOT);
             // change the format of default.grouplist to grouplist.default
-=======
-            String suffix = StringUtils.removeEnd(rawDataId, DOT + SPECIAL_KEY_GROUPLIST);
-            //change the format of default.grouplist to grouplist.default
             // [seata.service.grouplist.] + suffix
->>>>>>> 7f0948c5
             return SERVICE_PREFIX + DOT + SPECIAL_KEY_GROUPLIST + DOT + suffix;
         }
         return SEATA_PREFIX + DOT + rawDataId;
