--- conflicted
+++ resolved
@@ -451,14 +451,11 @@
         return RPC_DISPATCH_THREAD_PREFIX + "_" + NettyPoolKey.TransactionRole.RMROLE.name();
     }
 
-<<<<<<< HEAD
-    @Deprecated
-=======
     /**
      * 是否启用客户端批量发送消息（默认启用）
      * @return
      */
->>>>>>> 7f0948c5
+    @Deprecated
     public static boolean isEnableClientBatchSendRequest() {
         return ENABLE_CLIENT_BATCH_SEND_REQUEST;
     }
