/*
 *  Copyright 1999-2019 Seata.io Group.
 *
 *  Licensed under the Apache License, Version 2.0 (the "License");
 *  you may not use this file except in compliance with the License.
 *  You may obtain a copy of the License at
 *
 *       http://www.apache.org/licenses/LICENSE-2.0
 *
 *  Unless required by applicable law or agreed to in writing, software
 *  distributed under the License is distributed on an "AS IS" BASIS,
 *  WITHOUT WARRANTIES OR CONDITIONS OF ANY KIND, either express or implied.
 *  See the License for the specific language governing permissions and
 *  limitations under the License.
 */
package io.seata.core.rpc.netty;

import java.net.InetSocketAddress;
import java.util.ArrayList;
import java.util.Collections;
import java.util.HashSet;
import java.util.List;
import java.util.Set;
import java.util.concurrent.ConcurrentHashMap;
import java.util.concurrent.ConcurrentMap;
import java.util.function.Function;
import java.util.stream.Collectors;

import io.netty.channel.Channel;
import io.seata.common.exception.FrameworkErrorCode;
import io.seata.common.exception.FrameworkException;
import io.seata.common.util.CollectionUtils;
import io.seata.common.util.NetUtil;
import io.seata.core.protocol.RegisterRMRequest;
import io.seata.core.protocol.RegisterTMRequest;
import io.seata.discovery.registry.FileRegistryServiceImpl;
import io.seata.discovery.registry.RegistryFactory;
import io.seata.discovery.registry.RegistryService;
import org.apache.commons.pool.impl.GenericKeyedObjectPool;
import org.slf4j.Logger;
import org.slf4j.LoggerFactory;

/**
 * Netty client pool manager.
 *
 * @author slievrly
 * @author zhaojun
 */
class NettyClientChannelManager {

    private static final Logger LOGGER = LoggerFactory.getLogger(NettyClientChannelManager.class);

    /**
     * Channel获取时的锁，key为address（例如 172.0.0.1:8080）
     */
    private final ConcurrentMap<String, Object> channelLocks = new ConcurrentHashMap<>();

    /**
     * serverAddress和其对应的NettyPoolKey的缓存
     */
    private final ConcurrentMap<String, NettyPoolKey> poolKeyMap = new ConcurrentHashMap<>();

    /**
     * serverAddress和连接其的Channel缓存 <p/>
     * key为serverAddress，value为连接其的Channel
     */
    private final ConcurrentMap<String, Channel> channels = new ConcurrentHashMap<>();

    private final GenericKeyedObjectPool<NettyPoolKey, Channel> nettyClientKeyPool;

    /**
     * 根据serverAddress构造对应的NettyPoolKey的Function
     */
    private Function<String, NettyPoolKey> poolKeyFunction;

    NettyClientChannelManager(final NettyPoolableFactory keyPoolableFactory, final Function<String, NettyPoolKey> poolKeyFunction,
                                     final NettyClientConfig clientConfig) {
        nettyClientKeyPool = new GenericKeyedObjectPool<>(keyPoolableFactory);
        // 配置对象池
        nettyClientKeyPool.setConfig(getNettyPoolConfig(clientConfig));
        this.poolKeyFunction = poolKeyFunction;
    }

    private GenericKeyedObjectPool.Config getNettyPoolConfig(final NettyClientConfig clientConfig) {
        GenericKeyedObjectPool.Config poolConfig = new GenericKeyedObjectPool.Config();
        poolConfig.maxActive = clientConfig.getMaxPoolActive();
        poolConfig.minIdle = clientConfig.getMinPoolIdle();
        poolConfig.maxWait = clientConfig.getMaxAcquireConnMills();
        poolConfig.testOnBorrow = clientConfig.isPoolTestBorrow();
        poolConfig.testOnReturn = clientConfig.isPoolTestReturn();
        poolConfig.lifo = clientConfig.isPoolLifo();
        return poolConfig;
    }

    /**
     * Get all channels registered on current Rpc Client.
     *
     * @return channels
     */
    ConcurrentMap<String, Channel> getChannels() {
        return channels;
    }

    /**
     * Acquire netty client channel connected to remote server.
     *
     * @param serverAddress server address
     * @return netty channel
     */
    Channel acquireChannel(String serverAddress) {
        Channel channelToServer = channels.get(serverAddress);
        if (channelToServer != null) {
            channelToServer = getExistAliveChannel(channelToServer, serverAddress);
            if (channelToServer != null) {
                return channelToServer;
            }
        }
        if (LOGGER.isInfoEnabled()) {
            LOGGER.info("will connect to {}", serverAddress);
        }
        Object lockObj = CollectionUtils.computeIfAbsent(channelLocks, serverAddress, key -> new Object());
        synchronized (lockObj) {
            return doConnect(serverAddress);
        }
    }

    /**
     * Release channel to pool if necessary.
     *
     * @param channel channel
     * @param serverAddress server address
     */
    void releaseChannel(Channel channel, String serverAddress) {
        if (channel == null || serverAddress == null) { return; }
        try {
            synchronized (channelLocks.get(serverAddress)) {
                Channel ch = channels.get(serverAddress);
                if (ch == null) {
                    nettyClientKeyPool.returnObject(poolKeyMap.get(serverAddress), channel);
                    return;
                }
                if (ch.compareTo(channel) == 0) {
                    if (LOGGER.isInfoEnabled()) {
                        LOGGER.info("return to pool, rm channel:{}", channel);
                    }
                    destroyChannel(serverAddress, channel);
                } else {
                    nettyClientKeyPool.returnObject(poolKeyMap.get(serverAddress), channel);
                }
            }
        } catch (Exception exx) {
            LOGGER.error(exx.getMessage());
        }
    }

    /**
     * Destroy channel.
     *
     * @param serverAddress server address
     * @param channel channel
     */
    void destroyChannel(String serverAddress, Channel channel) {
        if (channel == null) { return; }
        try {
            if (channel.equals(channels.get(serverAddress))) {
                channels.remove(serverAddress);
            }
            nettyClientKeyPool.returnObject(poolKeyMap.get(serverAddress), channel);
        } catch (Exception exx) {
            LOGGER.error("return channel to rmPool error:{}", exx.getMessage());
        }
    }

    /**
     * Reconnect to remote server of current transaction service group.
     *
     * @param transactionServiceGroup transaction service group
     */
    void reconnect(String transactionServiceGroup) {
        List<String> availList = null;
        try {
            availList = getAvailServerList(transactionServiceGroup);
        } catch (Exception e) {
            LOGGER.error("Failed to get available servers: {}", e.getMessage(), e);
            return;
        }
        if (CollectionUtils.isEmpty(availList)) {
            RegistryService registryService = RegistryFactory.getInstance();
            String clusterName = registryService.getServiceGroup(transactionServiceGroup);

            if (!(registryService instanceof FileRegistryServiceImpl)) {
                LOGGER.error("no available service endpoint found in cluster '{}', please make sure registry config correct and keep your seata-server is running", clusterName);
            }
            return;
        }
        Set<String> channelAddress = new HashSet<>(availList.size());
        try {
            for (String serverAddress : availList) {
                try {
                    acquireChannel(serverAddress);
                    channelAddress.add(serverAddress);
                } catch (Exception e) {
                    LOGGER.error("{} can not connect to {} cause:{}", FrameworkErrorCode.NetConnect.getErrCode(),
                        serverAddress, e.getMessage(), e);
                }
            }
        } finally {
            if (CollectionUtils.isNotEmpty(channelAddress)) {
                List<InetSocketAddress> aliveAddress = new ArrayList<>(channelAddress.size());
                for (String address : channelAddress) {
                    String[] array = address.split(":");
                    aliveAddress.add(new InetSocketAddress(array[0], Integer.parseInt(array[1])));
                }
                RegistryFactory.getInstance().refreshAliveLookup(transactionServiceGroup, aliveAddress);
            } else {
                RegistryFactory.getInstance().refreshAliveLookup(transactionServiceGroup, Collections.emptyList());
            }
        }
    }

    void invalidateObject(final String serverAddress, final Channel channel) throws Exception {
        nettyClientKeyPool.invalidateObject(poolKeyMap.get(serverAddress), channel);
    }

    void registerChannel(final String serverAddress, final Channel channel) {
        Channel channelToServer = channels.get(serverAddress);
        if (channelToServer != null && channelToServer.isActive()) {
            return;
        }
        channels.put(serverAddress, channel);
    }

    private Channel doConnect(String serverAddress) {
        Channel channelToServer = channels.get(serverAddress);
        if (channelToServer != null && channelToServer.isActive()) { // connect前再检查一次是否有可用的channel缓存，有的话并且是激活状态则直接返回
            return channelToServer;
        }
        Channel channelFromPool;
        try {
            // 根据serverAddress构造对应的NettyPoolKey
            NettyPoolKey currentPoolKey = poolKeyFunction.apply(serverAddress);
<<<<<<< HEAD
            if (currentPoolKey.getMessage() instanceof RegisterTMRequest) {
                poolKeyMap.put(serverAddress, currentPoolKey);
            } else {
                NettyPoolKey previousPoolKey = poolKeyMap.putIfAbsent(serverAddress, currentPoolKey);
                if (previousPoolKey != null && previousPoolKey.getMessage() instanceof RegisterRMRequest) {
                    RegisterRMRequest registerRMRequest = (RegisterRMRequest) currentPoolKey.getMessage();
                    ((RegisterRMRequest) previousPoolKey.getMessage()).setResourceIds(registerRMRequest.getResourceIds());
                }
=======
            // 缓存
            NettyPoolKey previousPoolKey = poolKeyMap.putIfAbsent(serverAddress, currentPoolKey);
            if (previousPoolKey != null && previousPoolKey.getMessage() instanceof RegisterRMRequest) {
                RegisterRMRequest registerRMRequest = (RegisterRMRequest) currentPoolKey.getMessage();
                ((RegisterRMRequest) previousPoolKey.getMessage()).setResourceIds(registerRMRequest.getResourceIds());
>>>>>>> 7f0948c5
            }
            // 根据NettyPoolKey从对象池中获取Channel并缓存到channels
            channelFromPool = nettyClientKeyPool.borrowObject(poolKeyMap.get(serverAddress));
            channels.put(serverAddress, channelFromPool);
        } catch (Exception exx) {
            LOGGER.error("{} register RM failed.", FrameworkErrorCode.RegisterRM.getErrCode(), exx);
            throw new FrameworkException("can not register RM,err:" + exx.getMessage());
        }
        return channelFromPool;
    }

    private List<String> getAvailServerList(String transactionServiceGroup) throws Exception {
        List<InetSocketAddress> availInetSocketAddressList = RegistryFactory.getInstance()
                .lookup(transactionServiceGroup);
        if (CollectionUtils.isEmpty(availInetSocketAddressList)) {
            return Collections.emptyList();
        }

        return availInetSocketAddressList.stream()
                .map(NetUtil::toStringAddress)
                .collect(Collectors.toList());
    }

    private Channel getExistAliveChannel(Channel rmChannel, String serverAddress) {
        if (rmChannel.isActive()) {
            return rmChannel;
        } else {
            int i = 0;
            for (; i < NettyClientConfig.getMaxCheckAliveRetry(); i++) {
                try {
                    Thread.sleep(NettyClientConfig.getCheckAliveInterval());
                } catch (InterruptedException exx) {
                    LOGGER.error(exx.getMessage());
                }
                rmChannel = channels.get(serverAddress);
                if (rmChannel != null && rmChannel.isActive()) {
                    return rmChannel;
                }
            }
            if (i == NettyClientConfig.getMaxCheckAliveRetry()) {
                LOGGER.warn("channel {} is not active after long wait, close it.", rmChannel);
                releaseChannel(rmChannel, serverAddress);
                return null;
            }
        }
        return null;
    }
}
<|MERGE_RESOLUTION|>--- conflicted
+++ resolved
@@ -239,7 +239,6 @@
         try {
             // 根据serverAddress构造对应的NettyPoolKey
             NettyPoolKey currentPoolKey = poolKeyFunction.apply(serverAddress);
-<<<<<<< HEAD
             if (currentPoolKey.getMessage() instanceof RegisterTMRequest) {
                 poolKeyMap.put(serverAddress, currentPoolKey);
             } else {
@@ -248,13 +247,6 @@
                     RegisterRMRequest registerRMRequest = (RegisterRMRequest) currentPoolKey.getMessage();
                     ((RegisterRMRequest) previousPoolKey.getMessage()).setResourceIds(registerRMRequest.getResourceIds());
                 }
-=======
-            // 缓存
-            NettyPoolKey previousPoolKey = poolKeyMap.putIfAbsent(serverAddress, currentPoolKey);
-            if (previousPoolKey != null && previousPoolKey.getMessage() instanceof RegisterRMRequest) {
-                RegisterRMRequest registerRMRequest = (RegisterRMRequest) currentPoolKey.getMessage();
-                ((RegisterRMRequest) previousPoolKey.getMessage()).setResourceIds(registerRMRequest.getResourceIds());
->>>>>>> 7f0948c5
             }
             // 根据NettyPoolKey从对象池中获取Channel并缓存到channels
             channelFromPool = nettyClientKeyPool.borrowObject(poolKeyMap.get(serverAddress));
