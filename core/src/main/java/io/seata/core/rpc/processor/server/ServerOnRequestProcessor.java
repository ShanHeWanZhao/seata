--- conflicted
+++ resolved
@@ -146,13 +146,12 @@
     private void onRequestMessage(ChannelHandlerContext ctx, RpcMessage rpcMessage) {
         Object message = rpcMessage.getBody();
         RpcContext rpcContext = ChannelManager.getContextFromIdentified(ctx.channel());
-<<<<<<< HEAD
-        if (!(message instanceof AbstractMessage)) {
+        if (!(message instanceof AbstractMessage)) { // 消息格式不对就直接返回了
             LOGGER.error("unrecognized message:{}", message);
             return;
         }
         // the batch send request message
-        if (message instanceof MergedWarpMessage) {
+        if (message instanceof MergedWarpMessage) { // 是客户端批量消息格式
             if (NettyServerConfig.isEnableTcServerBatchSendResponse() && StringUtils.isNotBlank(rpcContext.getVersion())
                 && Version.isAboveOrEqualVersion150(rpcContext.getVersion())) {
                 List<AbstractMessage> msgs = ((MergedWarpMessage)message).msgs;
@@ -196,35 +195,7 @@
                 resultMessage.setMsgs(results.toArray(new AbstractResultMessage[0]));
                 remotingServer.sendAsyncResponse(rpcMessage, ctx.channel(), resultMessage);
             }
-        } else {
-=======
-        // 打日志
-        if (LOGGER.isDebugEnabled()) {
-            LOGGER.debug("server received:{},clientIp:{},vgroup:{}", message,
-                NetUtil.toIpAddress(ctx.channel().remoteAddress()), rpcContext.getTransactionServiceGroup());
-        } else {
-            try {
-                BatchLogHandler.INSTANCE.getLogQueue()
-                    .put(message + ",clientIp:" + NetUtil.toIpAddress(ctx.channel().remoteAddress()) + ",vgroup:"
-                        + rpcContext.getTransactionServiceGroup());
-            } catch (InterruptedException e) {
-                LOGGER.error("put message to logQueue error: {}", e.getMessage(), e);
-            }
-        }
-        if (!(message instanceof AbstractMessage)) {// 消息格式不对就直接返回了
-            return;
-        }
-        if (message instanceof MergedWarpMessage) { // 是是客户端批量消息格式
-            AbstractResultMessage[] results = new AbstractResultMessage[((MergedWarpMessage) message).msgs.size()];
-            for (int i = 0; i < results.length; i++) {
-                final AbstractMessage subMessage = ((MergedWarpMessage) message).msgs.get(i);
-                results[i] = transactionMessageHandler.onRequest(subMessage, rpcContext);
-            }
-            MergeResultMessage resultMessage = new MergeResultMessage();
-            resultMessage.setMsgs(results);
-            remotingServer.sendAsyncResponse(rpcMessage, ctx.channel(), resultMessage);
         } else { // 客户端提交的单个消息
->>>>>>> 7f0948c5
             // the single send request message
             final AbstractMessage msg = (AbstractMessage) message;
             if (LOGGER.isInfoEnabled()) {
