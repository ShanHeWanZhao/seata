name: "Publishes"

on:
  push:
    branches: [ native ]
    #tags: [ "*" ]

  #This schedule only takes effect in the default branch
  schedule:
    - cron: '0 16 * * *' #GMT+0

jobs:
  # job 1
  publish-to-OSSRH:
    name: "Publish to OSSRH"
    runs-on: ubuntu-latest
    strategy:
      fail-fast: false
<<<<<<< HEAD
      matrix:
        type: [ "OSSRH" ]
=======
>>>>>>> 98c17a51
    steps:
      # step 1
      - name: "Checkout"
        uses: actions/checkout@v2.4.0
      # step 2
      - name: "Setup Java JDK"
        uses: actions/setup-java@v3.9.0
        with:
          distribution: 'zulu'
          java-version: 8
          server-id: oss_seata
          server-username: OSSRH_USERNAME # Environment variable name for the username for authentication to the Apache Maven repository. Default is $GITHUB_ACTOR
          server-password: OSSRH_PASSWORD # Environment variable name for password or token for authentication to the Apache Maven repository. Default is $GITHUB_TOKEN
          gpg-private-key: ${{ secrets.GPG_PRIVATE_KEY }}
          gpg-passphrase: GPG_PASSPHRASE # Environment variable name for the GPG private key passphrase. Default is $GPG_PASSPHRASE
      # step 3
      - name: "Print maven version"
        run: ./mvnw -version
      # step 4
      - name: "Publish to OSSRH"
        env:
          OSSRH_USERNAME: ${{ secrets.OSSRH_USER }}
          OSSRH_PASSWORD: ${{ secrets.OSSRH_PASSWORD }}
          GPG_PASSPHRASE: ${{ secrets.GPG_PASSPHRASE }}
        run: |
          ./mvnw -T 4C clean deploy -Prelease,release-by-github-actions -DskipTests -e -B -Dorg.slf4j.simpleLogger.log.org.apache.maven.cli.transfer.Slf4jMavenTransferListener=warn

  # job 2
  publish-images-to-dockerhub:
    name: "Publish images to DockerHub"
    runs-on: ubuntu-latest
    strategy:
      fail-fast: false
      matrix:
        java: [ 8, 17 ]
    steps:
      # step 1
      - name: "Checkout"
        uses: actions/checkout@v2.4.0
      # step 2
      - name: "Setup Java JDK"
        uses: actions/setup-java@v3.9.0
        with:
          distribution: 'zulu'
          java-version: ${{ matrix.java }}
      # step 3
      - name: "Print maven version"
        run: ./mvnw -version
      # step 4 based on java8
      - name: "Publish images to DockerHub based on java8"
        if: matrix.java == 8
        env:
          REGISTRY_USERNAME: ${{ secrets.REGISTRY_USERNAME }}
          REGISTRY_PASSWORD: ${{ secrets.REGISTRY_PASSWORD }}
        run: |
          if [ "${{ github.ref_name }}" == "develop" ] || [ "${{ github.ref_name }}" == "snapshot"  || [ "${{ github.ref_name }}" == "2.x" ]; then
            ./mvnw -T 4C clean package -Dimage.name=openjdk:8u342      -Pimage                                    -DskipTests -e -B -Dorg.slf4j.simpleLogger.log.org.apache.maven.cli.transfer.Slf4jMavenTransferListener=warn;
          else
            ./mvnw -T 4C clean package -Dimage.name=openjdk:8u342      -Pimage,release-image-based-on-java8       -DskipTests -e -B -Dorg.slf4j.simpleLogger.log.org.apache.maven.cli.transfer.Slf4jMavenTransferListener=warn;
            ./mvnw -T 4C clean package -Dimage.name=openjdk:8u342-slim -Pimage,release-image-based-on-java8-slim  -DskipTests -e -B -Dorg.slf4j.simpleLogger.log.org.apache.maven.cli.transfer.Slf4jMavenTransferListener=warn;
          fi
      # step 4 based on java17
      - name: "Publish images to DockerHub based on java17"
        if: ${{ matrix.java == 17 && github.ref_name != 'develop' && github.ref_name != 'snapshot' && github.ref_name != '2.x' }}
        env:
          REGISTRY_USERNAME: ${{ secrets.REGISTRY_USERNAME }}
          REGISTRY_PASSWORD: ${{ secrets.REGISTRY_PASSWORD }}
        run: |
          ./mvnw -T 4C clean package -Dimage.name=openjdk:17.0.2       -Pimage,release-image-based-on-java17      -DskipTests -e -B -Dorg.slf4j.simpleLogger.log.org.apache.maven.cli.transfer.Slf4jMavenTransferListener=warn;
          ./mvnw -T 4C clean package -Dimage.name=openjdk:17.0.2-slim  -Pimage,release-image-based-on-java17-slim -DskipTests -e -B -Dorg.slf4j.simpleLogger.log.org.apache.maven.cli.transfer.Slf4jMavenTransferListener=warn;<|MERGE_RESOLUTION|>--- conflicted
+++ resolved
@@ -16,11 +16,6 @@
     runs-on: ubuntu-latest
     strategy:
       fail-fast: false
-<<<<<<< HEAD
-      matrix:
-        type: [ "OSSRH" ]
-=======
->>>>>>> 98c17a51
     steps:
       # step 1
       - name: "Checkout"
@@ -46,48 +41,4 @@
           OSSRH_PASSWORD: ${{ secrets.OSSRH_PASSWORD }}
           GPG_PASSPHRASE: ${{ secrets.GPG_PASSPHRASE }}
         run: |
-          ./mvnw -T 4C clean deploy -Prelease,release-by-github-actions -DskipTests -e -B -Dorg.slf4j.simpleLogger.log.org.apache.maven.cli.transfer.Slf4jMavenTransferListener=warn
-
-  # job 2
-  publish-images-to-dockerhub:
-    name: "Publish images to DockerHub"
-    runs-on: ubuntu-latest
-    strategy:
-      fail-fast: false
-      matrix:
-        java: [ 8, 17 ]
-    steps:
-      # step 1
-      - name: "Checkout"
-        uses: actions/checkout@v2.4.0
-      # step 2
-      - name: "Setup Java JDK"
-        uses: actions/setup-java@v3.9.0
-        with:
-          distribution: 'zulu'
-          java-version: ${{ matrix.java }}
-      # step 3
-      - name: "Print maven version"
-        run: ./mvnw -version
-      # step 4 based on java8
-      - name: "Publish images to DockerHub based on java8"
-        if: matrix.java == 8
-        env:
-          REGISTRY_USERNAME: ${{ secrets.REGISTRY_USERNAME }}
-          REGISTRY_PASSWORD: ${{ secrets.REGISTRY_PASSWORD }}
-        run: |
-          if [ "${{ github.ref_name }}" == "develop" ] || [ "${{ github.ref_name }}" == "snapshot"  || [ "${{ github.ref_name }}" == "2.x" ]; then
-            ./mvnw -T 4C clean package -Dimage.name=openjdk:8u342      -Pimage                                    -DskipTests -e -B -Dorg.slf4j.simpleLogger.log.org.apache.maven.cli.transfer.Slf4jMavenTransferListener=warn;
-          else
-            ./mvnw -T 4C clean package -Dimage.name=openjdk:8u342      -Pimage,release-image-based-on-java8       -DskipTests -e -B -Dorg.slf4j.simpleLogger.log.org.apache.maven.cli.transfer.Slf4jMavenTransferListener=warn;
-            ./mvnw -T 4C clean package -Dimage.name=openjdk:8u342-slim -Pimage,release-image-based-on-java8-slim  -DskipTests -e -B -Dorg.slf4j.simpleLogger.log.org.apache.maven.cli.transfer.Slf4jMavenTransferListener=warn;
-          fi
-      # step 4 based on java17
-      - name: "Publish images to DockerHub based on java17"
-        if: ${{ matrix.java == 17 && github.ref_name != 'develop' && github.ref_name != 'snapshot' && github.ref_name != '2.x' }}
-        env:
-          REGISTRY_USERNAME: ${{ secrets.REGISTRY_USERNAME }}
-          REGISTRY_PASSWORD: ${{ secrets.REGISTRY_PASSWORD }}
-        run: |
-          ./mvnw -T 4C clean package -Dimage.name=openjdk:17.0.2       -Pimage,release-image-based-on-java17      -DskipTests -e -B -Dorg.slf4j.simpleLogger.log.org.apache.maven.cli.transfer.Slf4jMavenTransferListener=warn;
-          ./mvnw -T 4C clean package -Dimage.name=openjdk:17.0.2-slim  -Pimage,release-image-based-on-java17-slim -DskipTests -e -B -Dorg.slf4j.simpleLogger.log.org.apache.maven.cli.transfer.Slf4jMavenTransferListener=warn;+          ./mvnw -T 4C clean deploy -Prelease,release-by-github-actions -DskipTests -e -B -Dorg.slf4j.simpleLogger.log.org.apache.maven.cli.transfer.Slf4jMavenTransferListener=warn