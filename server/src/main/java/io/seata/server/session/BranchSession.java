--- conflicted
+++ resolved
@@ -279,17 +279,12 @@
 
     @Override
     public boolean lock() throws TransactionException {
-<<<<<<< HEAD
         return this.lock(true, false);
     }
 
     public boolean lock(boolean autoCommit, boolean skipCheckLock) throws TransactionException {
-        if (this.getBranchType().equals(BranchType.AT)) {
+        if (this.getBranchType().equals(BranchType.AT)) { // AT模式才会锁
             return LockerManagerFactory.getLockManager().acquireLock(this, autoCommit, skipCheckLock);
-=======
-        if (this.getBranchType().equals(BranchType.AT)) { // AT模式才会锁
-            return LockerManagerFactory.getLockManager().acquireLock(this);
->>>>>>> 7f0948c5
         }
         return true;
     }
