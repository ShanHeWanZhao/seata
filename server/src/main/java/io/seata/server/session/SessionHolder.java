/*
 *  Copyright 1999-2019 Seata.io Group.
 *
 *  Licensed under the Apache License, Version 2.0 (the "License");
 *  you may not use this file except in compliance with the License.
 *  You may obtain a copy of the License at
 *
 *       http://www.apache.org/licenses/LICENSE-2.0
 *
 *  Unless required by applicable law or agreed to in writing, software
 *  distributed under the License is distributed on an "AS IS" BASIS,
 *  WITHOUT WARRANTIES OR CONDITIONS OF ANY KIND, either express or implied.
 *  See the License for the specific language governing permissions and
 *  limitations under the License.
 */
package io.seata.server.session;

import java.io.IOException;
import java.util.Collection;
import java.util.List;
import java.util.concurrent.CompletableFuture;

import io.seata.common.ConfigurationKeys;
import io.seata.core.model.LockStatus;
import org.slf4j.Logger;
import org.slf4j.LoggerFactory;

import io.seata.common.XID;
import io.seata.common.exception.ShouldNeverHappenException;
import io.seata.common.loader.EnhancedServiceLoader;
import io.seata.common.util.CollectionUtils;
import io.seata.common.util.StringUtils;
import io.seata.config.Configuration;
import io.seata.config.ConfigurationFactory;
import io.seata.core.exception.TransactionException;
import io.seata.core.model.GlobalStatus;
import io.seata.core.model.LockStatus;
import io.seata.core.store.DistributedLockDO;
import io.seata.core.store.DistributedLocker;
import io.seata.core.store.StoreMode;
<<<<<<< HEAD
import io.seata.server.lock.LockManager;
import io.seata.server.lock.distributed.DistributedLockerFactory;
import io.seata.server.raft.RaftServer;
import io.seata.server.raft.RaftServerFactory;
import io.seata.server.storage.file.lock.FileLockManager;
=======
>>>>>>> 262b26b4

import static io.seata.common.DefaultValues.DEFAULT_SESSION_STORE_FILE_DIR;
import static io.seata.common.DefaultValues.SERVER_DEFAULT_STORE_MODE;
import static io.seata.core.constants.ConfigurationKeys.SERVER_RAFT_PORT_CAMEL;
import static io.seata.core.constants.ConfigurationKeys.SERVER_SERVICE_PORT_CAMEL;
import static java.io.File.separator;
/**
 * The type Session holder.
 *
 * @author sharajava
 */
public class SessionHolder {

    private static final Logger LOGGER = LoggerFactory.getLogger(SessionHolder.class);

    /**
     * The constant CONFIG.
     */
    protected static final Configuration CONFIG = ConfigurationFactory.getInstance();

    /**
     * The constant ROOT_SESSION_MANAGER_NAME.
     */
    public static final String ROOT_SESSION_MANAGER_NAME = "root.data";

    /**
     * The constant ASYNC_COMMITTING_SESSION_MANAGER_NAME.
     */
    public static final String ASYNC_COMMITTING_SESSION_MANAGER_NAME = "async.commit.data";

    /**
     * The constant RETRY_COMMITTING_SESSION_MANAGER_NAME.
     */
    public static final String RETRY_COMMITTING_SESSION_MANAGER_NAME = "retry.commit.data";

    /**
     * The constant RETRY_ROLLBACKING_SESSION_MANAGER_NAME.
     */
    public static final String RETRY_ROLLBACKING_SESSION_MANAGER_NAME = "retry.rollback.data";

    /**
     * The redis distributed lock expire time
     */
    private static long DISTRIBUTED_LOCK_EXPIRE_TIME = CONFIG.getLong(ConfigurationKeys.DISTRIBUTED_LOCK_EXPIRE_TIME, 10000);

    private static SessionManager ROOT_SESSION_MANAGER;
    private static SessionManager ASYNC_COMMITTING_SESSION_MANAGER;
    private static SessionManager RETRY_COMMITTING_SESSION_MANAGER;
    private static SessionManager RETRY_ROLLBACKING_SESSION_MANAGER;

    private static DistributedLocker DISTRIBUTED_LOCKER;

    /**
     * Init.
     *
     * @param mode the store mode: file, db, redis
     * @throws IOException the io exception
     */
    public static void init(String mode) {
        if (StringUtils.isBlank(mode)) {
            mode = CONFIG.getConfig(ConfigurationKeys.STORE_SESSION_MODE,
                    CONFIG.getConfig(ConfigurationKeys.STORE_MODE, SERVER_DEFAULT_STORE_MODE));
        }
        StoreMode storeMode = StoreMode.get(mode);
        if (StoreMode.DB.equals(storeMode)) {
            ROOT_SESSION_MANAGER = EnhancedServiceLoader.load(SessionManager.class, StoreMode.DB.getName());
            ASYNC_COMMITTING_SESSION_MANAGER = EnhancedServiceLoader.load(SessionManager.class, StoreMode.DB.getName(),
                new Object[]{ASYNC_COMMITTING_SESSION_MANAGER_NAME});
            RETRY_COMMITTING_SESSION_MANAGER = EnhancedServiceLoader.load(SessionManager.class, StoreMode.DB.getName(),
                new Object[]{RETRY_COMMITTING_SESSION_MANAGER_NAME});
            RETRY_ROLLBACKING_SESSION_MANAGER = EnhancedServiceLoader.load(SessionManager.class, StoreMode.DB.getName(),
                new Object[]{RETRY_ROLLBACKING_SESSION_MANAGER_NAME});

<<<<<<< HEAD
        } else if (StoreMode.RAFT.equals(storeMode) || StoreMode.FILE.equals(storeMode)) {
            String sessionStorePath = CONFIG.getConfig(ConfigurationKeys.STORE_FILE_DIR, DEFAULT_SESSION_STORE_FILE_DIR)
                + separator + System.getProperty(SERVER_SERVICE_PORT_CAMEL);
            ASYNC_COMMITTING_SESSION_MANAGER = EnhancedServiceLoader.load(SessionManager.class,
                StoreMode.FILE.getName(), new Class[] {String.class, String.class},
                new Object[] {ASYNC_COMMITTING_SESSION_MANAGER_NAME, null});
            RETRY_COMMITTING_SESSION_MANAGER = EnhancedServiceLoader.load(SessionManager.class,
                StoreMode.FILE.getName(), new Class[] {String.class, String.class},
                new Object[] {RETRY_COMMITTING_SESSION_MANAGER_NAME, null});
            RETRY_ROLLBACKING_SESSION_MANAGER = EnhancedServiceLoader.load(SessionManager.class,
                StoreMode.FILE.getName(), new Class[] {String.class, String.class},
                new Object[] {RETRY_ROLLBACKING_SESSION_MANAGER_NAME, null});
            if (StoreMode.RAFT.equals(storeMode) || StoreMode.RAFT.getName()
                .equalsIgnoreCase(CONFIG.getConfig(ConfigurationKeys.STORE_MODE, SERVER_DEFAULT_STORE_MODE))) {
                ROOT_SESSION_MANAGER = EnhancedServiceLoader.load(SessionManager.class, StoreMode.RAFT.getName(),
                        new Object[] {ROOT_SESSION_MANAGER_NAME, sessionStorePath});
            } else {
                ROOT_SESSION_MANAGER = EnhancedServiceLoader.load(SessionManager.class, StoreMode.FILE.getName(),
                        new Object[] {ROOT_SESSION_MANAGER_NAME, sessionStorePath});
            }
=======
            DISTRIBUTED_LOCKER = DistributedLockerFactory.getDistributedLocker(StoreMode.DB.getName());
        } else if (StoreMode.FILE.equals(storeMode)) {
            String sessionStorePath = CONFIG.getConfig(ConfigurationKeys.STORE_FILE_DIR,
                    DEFAULT_SESSION_STORE_FILE_DIR);
            if (StringUtils.isBlank(sessionStorePath)) {
                throw new StoreException("the {store.file.dir} is empty.");
            }
            ROOT_SESSION_MANAGER = EnhancedServiceLoader.load(SessionManager.class, StoreMode.FILE.getName(),
                new Object[]{ROOT_SESSION_MANAGER_NAME, sessionStorePath});
            ASYNC_COMMITTING_SESSION_MANAGER = EnhancedServiceLoader.load(SessionManager.class, StoreMode.FILE.getName(),
                new Class[]{String.class, String.class}, new Object[]{ASYNC_COMMITTING_SESSION_MANAGER_NAME, null});
            RETRY_COMMITTING_SESSION_MANAGER = EnhancedServiceLoader.load(SessionManager.class, StoreMode.FILE.getName(),
                new Class[]{String.class, String.class}, new Object[]{RETRY_COMMITTING_SESSION_MANAGER_NAME, null});
            RETRY_ROLLBACKING_SESSION_MANAGER = EnhancedServiceLoader.load(SessionManager.class, StoreMode.FILE.getName(),
                new Class[]{String.class, String.class}, new Object[]{RETRY_ROLLBACKING_SESSION_MANAGER_NAME, null});

            DISTRIBUTED_LOCKER = DistributedLockerFactory.getDistributedLocker(StoreMode.FILE.getName());
>>>>>>> 262b26b4
        } else if (StoreMode.REDIS.equals(storeMode)) {
            ROOT_SESSION_MANAGER = EnhancedServiceLoader.load(SessionManager.class, StoreMode.REDIS.getName());
            ASYNC_COMMITTING_SESSION_MANAGER = EnhancedServiceLoader.load(SessionManager.class,
                StoreMode.REDIS.getName(), new Object[]{ASYNC_COMMITTING_SESSION_MANAGER_NAME});
            RETRY_COMMITTING_SESSION_MANAGER = EnhancedServiceLoader.load(SessionManager.class,
                StoreMode.REDIS.getName(), new Object[]{RETRY_COMMITTING_SESSION_MANAGER_NAME});
            RETRY_ROLLBACKING_SESSION_MANAGER = EnhancedServiceLoader.load(SessionManager.class,
<<<<<<< HEAD
                StoreMode.REDIS.getName(), new Object[] {RETRY_ROLLBACKING_SESSION_MANAGER_NAME});
=======
                StoreMode.REDIS.getName(), new Object[]{RETRY_ROLLBACKING_SESSION_MANAGER_NAME});

            DISTRIBUTED_LOCKER = DistributedLockerFactory.getDistributedLocker(StoreMode.REDIS.getName());
>>>>>>> 262b26b4
        } else {
            // unknown store
            throw new IllegalArgumentException("unknown store mode:" + mode);
        }
        RaftServerFactory.getInstance().init(XID.getIpAddress(),
            Integer.parseInt(System.getProperty(SERVER_RAFT_PORT_CAMEL, "9091")));
        if (RaftServerFactory.getInstance().getRaftServer() != null) {
            DISTRIBUTED_LOCKER = DistributedLockerFactory.getDistributedLocker(StoreMode.RAFT.getName());
        } else {
            DISTRIBUTED_LOCKER = DistributedLockerFactory.getDistributedLocker(storeMode.getName());
        }
        if (RaftServerFactory.getInstance().isRaftMode()) {
            return;
        }
        reload(storeMode);
    }

    /**
     * Reload.
     *
     * @param storeMode the mode of store
     */
    protected static void reload(StoreMode storeMode) {

        if (ROOT_SESSION_MANAGER instanceof Reloadable) {
            ((Reloadable)ROOT_SESSION_MANAGER).reload();
        }
        reload(ROOT_SESSION_MANAGER.allSessions(), storeMode);
    }

    public static void reload(Collection<GlobalSession> allSessions, StoreMode storeMode) {
        reload(allSessions, storeMode, true);
    }

<<<<<<< HEAD
    public static void reload(Collection<GlobalSession> allSessions, StoreMode storeMode, boolean acquireLock) {
        if (CollectionUtils.isNotEmpty(allSessions)) {
            List<GlobalSession> removeGlobalSessions = new ArrayList<>();
            Iterator<GlobalSession> iterator = allSessions.iterator();
            while (iterator.hasNext()) {
                GlobalSession globalSession = iterator.next();
                GlobalStatus globalStatus = globalSession.getStatus();
                switch (globalStatus) {
                    case UnKnown:
                    case Committed:
                    case CommitFailed:
                    case Rollbacked:
                    case RollbackFailed:
                    case TimeoutRollbacked:
                    case TimeoutRollbackFailed:
                    case Finished:
                        removeGlobalSessions.add(globalSession);
                        break;
                    case AsyncCommitting:
                        if (storeMode == StoreMode.FILE || storeMode == StoreMode.RAFT) {
=======
        if (storeMode == StoreMode.FILE) {
            Collection<GlobalSession> allSessions = ROOT_SESSION_MANAGER.allSessions();
            if (CollectionUtils.isNotEmpty(allSessions)) {
                for (GlobalSession globalSession : allSessions) {
                    GlobalStatus globalStatus = globalSession.getStatus();
                    switch (globalStatus) {
                        case UnKnown:
                        case Committed:
                        case CommitFailed:
                        case Rollbacked:
                        case RollbackFailed:
                        case TimeoutRollbacked:
                        case TimeoutRollbackFailed:
                        case Finished:
                            removeInErrorState(globalSession);
                            break;
                        case AsyncCommitting:
>>>>>>> 262b26b4
                            queueToAsyncCommitting(globalSession);
                            break;
                        case Committing:
                        case CommitRetrying:
                            queueToRetryCommit(globalSession);
                            break;
                        default: {
                            lockBranchSessions(globalSession.getSortedBranches());
<<<<<<< HEAD
                            if (GlobalStatus.Rollbacking.equals(globalSession.getStatus())
                                || GlobalStatus.TimeoutRollbacking.equals(globalSession.getStatus())) {
                                globalSession.getBranchSessions().parallelStream()
                                    .forEach(branchSession -> branchSession.setLockStatus(LockStatus.Rollbacking));
                            }
=======
>>>>>>> 262b26b4
                            switch (globalStatus) {
                                case Rollbacking:
                                case RollbackRetrying:
                                case TimeoutRollbacking:
                                case TimeoutRollbackRetrying:
                                    globalSession.getBranchSessions().parallelStream()
                                        .forEach(branchSession -> branchSession.setLockStatus(LockStatus.Rollbacking));
                                    queueToRetryRollback(globalSession);
                                    break;
                                case Begin:
                                    if (storeMode == StoreMode.RAFT) {
                                        globalSession.setStatus(GlobalStatus.RollbackRetrying);
                                        queueToRetryRollback(globalSession);
                                    } else {
                                        globalSession.setActive(true);
                                    }
                                    break; 
                                default:
                                    LOGGER.error("Could not handle the global session, xid: {}", globalSession.getXid());
                                    throw new ShouldNeverHappenException("NOT properly handled " + globalStatus);
                            }
                            break;
                        }
                    }
                }
            }
        } else {
            // Redis, db and so on
            CompletableFuture.runAsync(() -> {
                SessionCondition searchCondition = new SessionCondition(GlobalStatus.UnKnown, GlobalStatus.Committed,
                        GlobalStatus.Rollbacked, GlobalStatus.TimeoutRollbacked, GlobalStatus.Finished);
                searchCondition.setLazyLoadBranch(true);

                long now = System.currentTimeMillis();
                List<GlobalSession> errorStatusGlobalSessions = ROOT_SESSION_MANAGER.findGlobalSessions(searchCondition);
                while (!CollectionUtils.isEmpty(errorStatusGlobalSessions)) {
                    for (GlobalSession errorStatusGlobalSession : errorStatusGlobalSessions) {
                        if (errorStatusGlobalSession.getBeginTime() >= now) {
                            // Exit when the global transaction begin after the instance started
                            return;
                        }

                        removeInErrorState(errorStatusGlobalSession);
                    }

                    // Load the next part
                    errorStatusGlobalSessions = ROOT_SESSION_MANAGER.findGlobalSessions(searchCondition);
                }
            });
        }
    }

    private static void removeInErrorState(GlobalSession globalSession) {
        try {
            LOGGER.warn("The global session should NOT be {}, remove it. xid = {}", globalSession.getStatus(), globalSession.getXid());
            ROOT_SESSION_MANAGER.removeGlobalSession(globalSession);
            if (LOGGER.isInfoEnabled()) {
                LOGGER.info("Remove global session succeed, xid = {}, status = {}", globalSession.getXid(), globalSession.getStatus());
            }
        } catch (Exception e) {
            LOGGER.error("Remove global session failed, xid = {}, status = {}", globalSession.getXid(), globalSession.getStatus(), e);
        }
    }

    private static void queueToAsyncCommitting(GlobalSession globalSession) {
        try {
            globalSession.addSessionLifecycleListener(getAsyncCommittingSessionManager());
            getAsyncCommittingSessionManager().addGlobalSession(globalSession);
        } catch (TransactionException e) {
            throw new ShouldNeverHappenException(e);
        }
    }

    private static void lockBranchSessions(List<BranchSession> branchSessions) {
        FileLockManager fileLockManager =
                (FileLockManager)EnhancedServiceLoader.load(LockManager.class, StoreMode.FILE.getName());
        branchSessions.forEach(branchSession -> {
            try {
                if (StringUtils.isNotBlank(branchSession.getLockKey())) {
                    fileLockManager.acquireLock(branchSession);
                }
            } catch (TransactionException e) {
                throw new ShouldNeverHappenException(e);
            }
        });
    }

    private static void queueToRetryCommit(GlobalSession globalSession) {
        try {
            globalSession.addSessionLifecycleListener(getRetryCommittingSessionManager());
            getRetryCommittingSessionManager().addGlobalSession(globalSession);
        } catch (TransactionException e) {
            throw new ShouldNeverHappenException(e);
        }
    }

    private static void queueToRetryRollback(GlobalSession globalSession) {
        try {
            globalSession.addSessionLifecycleListener(getRetryRollbackingSessionManager());
            getRetryRollbackingSessionManager().addGlobalSession(globalSession);
        } catch (TransactionException e) {
            throw new ShouldNeverHappenException(e);
        }
    }

    //endregion

    //region get session manager

    /**
     * Gets root session manager.
     *
     * @return the root session manager
     */
    public static SessionManager getRootSessionManager() {
        if (ROOT_SESSION_MANAGER == null) {
            throw new ShouldNeverHappenException("SessionManager is NOT init!");
        }
        return ROOT_SESSION_MANAGER;
    }

    /**
     * Gets async committing session manager.
     *
     * @return the async committing session manager
     */
    public static SessionManager getAsyncCommittingSessionManager() {
        if (ASYNC_COMMITTING_SESSION_MANAGER == null) {
            throw new ShouldNeverHappenException("SessionManager is NOT init!");
        }
        return ASYNC_COMMITTING_SESSION_MANAGER;
    }

    /**
     * Gets retry committing session manager.
     *
     * @return the retry committing session manager
     */
    public static SessionManager getRetryCommittingSessionManager() {
        if (RETRY_COMMITTING_SESSION_MANAGER == null) {
            throw new ShouldNeverHappenException("SessionManager is NOT init!");
        }
        return RETRY_COMMITTING_SESSION_MANAGER;
    }

    /**
     * Gets retry rollbacking session manager.
     *
     * @return the retry rollbacking session manager
     */
    public static SessionManager getRetryRollbackingSessionManager() {
        if (RETRY_ROLLBACKING_SESSION_MANAGER == null) {
            throw new ShouldNeverHappenException("SessionManager is NOT init!");
        }
        return RETRY_ROLLBACKING_SESSION_MANAGER;
    }

    //endregion

    /**
     * Find global session.
     *
     * @param xid the xid
     * @return the global session
     */
    public static GlobalSession findGlobalSession(String xid) {
        return findGlobalSession(xid, true);
    }

    /**
     * Find global session.
     *
     * @param xid                the xid
     * @param withBranchSessions the withBranchSessions
     * @return the global session
     */
    public static GlobalSession findGlobalSession(String xid, boolean withBranchSessions) {
        return getRootSessionManager().findGlobalSession(xid, withBranchSessions);
    }

    /**
     * lock and execute
     *
     * @param globalSession the global session
     * @param lockCallable  the lock Callable
     * @return the value
     */
    public static <T> T lockAndExecute(GlobalSession globalSession, GlobalSession.LockCallable<T> lockCallable)
            throws TransactionException {
        return getRootSessionManager().lockAndExecute(globalSession, lockCallable);
    }

    /**
     * acquire lock
     *
     * @param lockKey the lock key, should be distinct for each lock
     * @return the boolean
     */
    public static boolean acquireDistributedLock(String lockKey) {
        return DISTRIBUTED_LOCKER.acquireLock(new DistributedLockDO(lockKey, XID.getIpAddressAndPort(), DISTRIBUTED_LOCK_EXPIRE_TIME));
    }

    /**
     * release lock
     *
     * @return the boolean
     */
    public static boolean releaseDistributedLock(String lockKey) {
        return DISTRIBUTED_LOCKER.releaseLock(new DistributedLockDO(lockKey, XID.getIpAddressAndPort(), DISTRIBUTED_LOCK_EXPIRE_TIME));
    }

    /**
     * Execute the function after get the distribute lock
     *
     * @param key  the distribute lock key
     * @param func the function to be call
     * @return whether the func be call
     */
    public static boolean distributedLockAndExecute(String key, NoArgsFunc func) {
        boolean lock = false;
        try {
            if (lock = acquireDistributedLock(key)) {
                func.call();
            }
        } catch (Exception e) {
            LOGGER.info("Exception running function with key = {}", key, e);
        } finally {
            if (lock) {
                try {
                    SessionHolder.releaseDistributedLock(key);
                } catch (Exception ex) {
                    LOGGER.warn("release distribute lock failure, message = {}", ex.getMessage(), ex);
                }
            }
        }
        return lock;
    }

    public static void destroy() {
        RaftServer raftServer = RaftServerFactory.getInstance().getRaftServer();
        if (raftServer != null) {
            try {
                raftServer.close();
            } catch (Exception e) {
                LOGGER.error(e.getMessage());
            }
        }
        if (ROOT_SESSION_MANAGER != null) {
            ROOT_SESSION_MANAGER.destroy();
        }
        if (ASYNC_COMMITTING_SESSION_MANAGER != null) {
            ASYNC_COMMITTING_SESSION_MANAGER.destroy();
        }
        if (RETRY_COMMITTING_SESSION_MANAGER != null) {
            RETRY_COMMITTING_SESSION_MANAGER.destroy();
        }
        if (RETRY_ROLLBACKING_SESSION_MANAGER != null) {
            RETRY_ROLLBACKING_SESSION_MANAGER.destroy();
        }
    }

    @FunctionalInterface
    public interface NoArgsFunc {
        void call();
    }
}<|MERGE_RESOLUTION|>--- conflicted
+++ resolved
@@ -16,11 +16,15 @@
 package io.seata.server.session;
 
 import java.io.IOException;
+import java.util.ArrayList;
 import java.util.Collection;
+import java.util.Iterator;
 import java.util.List;
 import java.util.concurrent.CompletableFuture;
 
+import javax.ws.rs.HEAD;
 import io.seata.common.ConfigurationKeys;
+import io.seata.common.exception.StoreException;
 import io.seata.core.model.LockStatus;
 import org.slf4j.Logger;
 import org.slf4j.LoggerFactory;
@@ -38,14 +42,11 @@
 import io.seata.core.store.DistributedLockDO;
 import io.seata.core.store.DistributedLocker;
 import io.seata.core.store.StoreMode;
-<<<<<<< HEAD
 import io.seata.server.lock.LockManager;
 import io.seata.server.lock.distributed.DistributedLockerFactory;
 import io.seata.server.raft.RaftServer;
 import io.seata.server.raft.RaftServerFactory;
 import io.seata.server.storage.file.lock.FileLockManager;
-=======
->>>>>>> 262b26b4
 
 import static io.seata.common.DefaultValues.DEFAULT_SESSION_STORE_FILE_DIR;
 import static io.seata.common.DefaultValues.SERVER_DEFAULT_STORE_MODE;
@@ -118,11 +119,12 @@
                 new Object[]{RETRY_COMMITTING_SESSION_MANAGER_NAME});
             RETRY_ROLLBACKING_SESSION_MANAGER = EnhancedServiceLoader.load(SessionManager.class, StoreMode.DB.getName(),
                 new Object[]{RETRY_ROLLBACKING_SESSION_MANAGER_NAME});
-
-<<<<<<< HEAD
         } else if (StoreMode.RAFT.equals(storeMode) || StoreMode.FILE.equals(storeMode)) {
             String sessionStorePath = CONFIG.getConfig(ConfigurationKeys.STORE_FILE_DIR, DEFAULT_SESSION_STORE_FILE_DIR)
                 + separator + System.getProperty(SERVER_SERVICE_PORT_CAMEL);
+            if (StringUtils.isBlank(sessionStorePath)) {
+                throw new StoreException("the {store.file.dir} is empty.");
+            }
             ASYNC_COMMITTING_SESSION_MANAGER = EnhancedServiceLoader.load(SessionManager.class,
                 StoreMode.FILE.getName(), new Class[] {String.class, String.class},
                 new Object[] {ASYNC_COMMITTING_SESSION_MANAGER_NAME, null});
@@ -140,25 +142,7 @@
                 ROOT_SESSION_MANAGER = EnhancedServiceLoader.load(SessionManager.class, StoreMode.FILE.getName(),
                         new Object[] {ROOT_SESSION_MANAGER_NAME, sessionStorePath});
             }
-=======
             DISTRIBUTED_LOCKER = DistributedLockerFactory.getDistributedLocker(StoreMode.DB.getName());
-        } else if (StoreMode.FILE.equals(storeMode)) {
-            String sessionStorePath = CONFIG.getConfig(ConfigurationKeys.STORE_FILE_DIR,
-                    DEFAULT_SESSION_STORE_FILE_DIR);
-            if (StringUtils.isBlank(sessionStorePath)) {
-                throw new StoreException("the {store.file.dir} is empty.");
-            }
-            ROOT_SESSION_MANAGER = EnhancedServiceLoader.load(SessionManager.class, StoreMode.FILE.getName(),
-                new Object[]{ROOT_SESSION_MANAGER_NAME, sessionStorePath});
-            ASYNC_COMMITTING_SESSION_MANAGER = EnhancedServiceLoader.load(SessionManager.class, StoreMode.FILE.getName(),
-                new Class[]{String.class, String.class}, new Object[]{ASYNC_COMMITTING_SESSION_MANAGER_NAME, null});
-            RETRY_COMMITTING_SESSION_MANAGER = EnhancedServiceLoader.load(SessionManager.class, StoreMode.FILE.getName(),
-                new Class[]{String.class, String.class}, new Object[]{RETRY_COMMITTING_SESSION_MANAGER_NAME, null});
-            RETRY_ROLLBACKING_SESSION_MANAGER = EnhancedServiceLoader.load(SessionManager.class, StoreMode.FILE.getName(),
-                new Class[]{String.class, String.class}, new Object[]{RETRY_ROLLBACKING_SESSION_MANAGER_NAME, null});
-
-            DISTRIBUTED_LOCKER = DistributedLockerFactory.getDistributedLocker(StoreMode.FILE.getName());
->>>>>>> 262b26b4
         } else if (StoreMode.REDIS.equals(storeMode)) {
             ROOT_SESSION_MANAGER = EnhancedServiceLoader.load(SessionManager.class, StoreMode.REDIS.getName());
             ASYNC_COMMITTING_SESSION_MANAGER = EnhancedServiceLoader.load(SessionManager.class,
@@ -166,13 +150,9 @@
             RETRY_COMMITTING_SESSION_MANAGER = EnhancedServiceLoader.load(SessionManager.class,
                 StoreMode.REDIS.getName(), new Object[]{RETRY_COMMITTING_SESSION_MANAGER_NAME});
             RETRY_ROLLBACKING_SESSION_MANAGER = EnhancedServiceLoader.load(SessionManager.class,
-<<<<<<< HEAD
                 StoreMode.REDIS.getName(), new Object[] {RETRY_ROLLBACKING_SESSION_MANAGER_NAME});
-=======
-                StoreMode.REDIS.getName(), new Object[]{RETRY_ROLLBACKING_SESSION_MANAGER_NAME});
 
             DISTRIBUTED_LOCKER = DistributedLockerFactory.getDistributedLocker(StoreMode.REDIS.getName());
->>>>>>> 262b26b4
         } else {
             // unknown store
             throw new IllegalArgumentException("unknown store mode:" + mode);
@@ -200,20 +180,18 @@
         if (ROOT_SESSION_MANAGER instanceof Reloadable) {
             ((Reloadable)ROOT_SESSION_MANAGER).reload();
         }
-        reload(ROOT_SESSION_MANAGER.allSessions(), storeMode);
+        if (StoreMode.FILE == storeMode) {
+            reload(ROOT_SESSION_MANAGER.allSessions(), storeMode);
+        }
     }
 
     public static void reload(Collection<GlobalSession> allSessions, StoreMode storeMode) {
         reload(allSessions, storeMode, true);
     }
 
-<<<<<<< HEAD
-    public static void reload(Collection<GlobalSession> allSessions, StoreMode storeMode, boolean acquireLock) {
+    public static void reload(Collection<GlobalSession> allSessions,StoreMode storeMode, boolean acquireLock) {
         if (CollectionUtils.isNotEmpty(allSessions)) {
-            List<GlobalSession> removeGlobalSessions = new ArrayList<>();
-            Iterator<GlobalSession> iterator = allSessions.iterator();
-            while (iterator.hasNext()) {
-                GlobalSession globalSession = iterator.next();
+            for (GlobalSession globalSession : allSessions) {
                 GlobalStatus globalStatus = globalSession.getStatus();
                 switch (globalStatus) {
                     case UnKnown:
@@ -224,68 +202,44 @@
                     case TimeoutRollbacked:
                     case TimeoutRollbackFailed:
                     case Finished:
-                        removeGlobalSessions.add(globalSession);
+                        removeInErrorState(globalSession);
                         break;
                     case AsyncCommitting:
-                        if (storeMode == StoreMode.FILE || storeMode == StoreMode.RAFT) {
-=======
-        if (storeMode == StoreMode.FILE) {
-            Collection<GlobalSession> allSessions = ROOT_SESSION_MANAGER.allSessions();
-            if (CollectionUtils.isNotEmpty(allSessions)) {
-                for (GlobalSession globalSession : allSessions) {
-                    GlobalStatus globalStatus = globalSession.getStatus();
-                    switch (globalStatus) {
-                        case UnKnown:
-                        case Committed:
-                        case CommitFailed:
-                        case Rollbacked:
-                        case RollbackFailed:
-                        case TimeoutRollbacked:
-                        case TimeoutRollbackFailed:
-                        case Finished:
-                            removeInErrorState(globalSession);
-                            break;
-                        case AsyncCommitting:
->>>>>>> 262b26b4
-                            queueToAsyncCommitting(globalSession);
-                            break;
-                        case Committing:
-                        case CommitRetrying:
-                            queueToRetryCommit(globalSession);
-                            break;
-                        default: {
-                            lockBranchSessions(globalSession.getSortedBranches());
-<<<<<<< HEAD
-                            if (GlobalStatus.Rollbacking.equals(globalSession.getStatus())
-                                || GlobalStatus.TimeoutRollbacking.equals(globalSession.getStatus())) {
+                        queueToAsyncCommitting(globalSession);
+                        break;
+                    case Committing:
+                    case CommitRetrying:
+                        queueToRetryCommit(globalSession);
+                        break;
+                    default: {
+                        lockBranchSessions(globalSession.getSortedBranches());
+                        if (GlobalStatus.Rollbacking.equals(globalSession.getStatus())
+                            || GlobalStatus.TimeoutRollbacking.equals(globalSession.getStatus())) {
+                            globalSession.getBranchSessions().parallelStream()
+                                .forEach(branchSession -> branchSession.setLockStatus(LockStatus.Rollbacking));
+                        }
+                        switch (globalStatus) {
+                            case Rollbacking:
+                            case RollbackRetrying:
+                            case TimeoutRollbacking:
+                            case TimeoutRollbackRetrying:
                                 globalSession.getBranchSessions().parallelStream()
                                     .forEach(branchSession -> branchSession.setLockStatus(LockStatus.Rollbacking));
-                            }
-=======
->>>>>>> 262b26b4
-                            switch (globalStatus) {
-                                case Rollbacking:
-                                case RollbackRetrying:
-                                case TimeoutRollbacking:
-                                case TimeoutRollbackRetrying:
-                                    globalSession.getBranchSessions().parallelStream()
-                                        .forEach(branchSession -> branchSession.setLockStatus(LockStatus.Rollbacking));
+                                queueToRetryRollback(globalSession);
+                                break;
+                            case Begin:
+                                if (storeMode == StoreMode.RAFT) {
+                                    globalSession.setStatus(GlobalStatus.RollbackRetrying);
                                     queueToRetryRollback(globalSession);
-                                    break;
-                                case Begin:
-                                    if (storeMode == StoreMode.RAFT) {
-                                        globalSession.setStatus(GlobalStatus.RollbackRetrying);
-                                        queueToRetryRollback(globalSession);
-                                    } else {
-                                        globalSession.setActive(true);
-                                    }
-                                    break; 
-                                default:
-                                    LOGGER.error("Could not handle the global session, xid: {}", globalSession.getXid());
-                                    throw new ShouldNeverHappenException("NOT properly handled " + globalStatus);
-                            }
-                            break;
+                                } else {
+                                    globalSession.setActive(true);
+                                }
+                                break;
+                            default:
+                                LOGGER.error("Could not handle the global session, xid: {}", globalSession.getXid());
+                                throw new ShouldNeverHappenException("NOT properly handled " + globalStatus);
                         }
+                        break;
                     }
                 }
             }
