/*
 *  Copyright 1999-2019 Seata.io Group.
 *
 *  Licensed under the Apache License, Version 2.0 (the "License");
 *  you may not use this file except in compliance with the License.
 *  You may obtain a copy of the License at
 *
 *       http://www.apache.org/licenses/LICENSE-2.0
 *
 *  Unless required by applicable law or agreed to in writing, software
 *  distributed under the License is distributed on an "AS IS" BASIS,
 *  WITHOUT WARRANTIES OR CONDITIONS OF ANY KIND, either express or implied.
 *  See the License for the specific language governing permissions and
 *  limitations under the License.
 */
package io.seata.server.session;

import java.io.IOException;
import java.util.Collection;
import java.util.List;
import java.util.concurrent.CompletableFuture;

import io.seata.common.ConfigurationKeys;
import io.seata.common.XID;
import io.seata.common.exception.ShouldNeverHappenException;
import io.seata.common.exception.StoreException;
import io.seata.common.loader.EnhancedServiceLoader;
import io.seata.common.util.CollectionUtils;
import io.seata.common.util.StringUtils;
import io.seata.config.Configuration;
import io.seata.config.ConfigurationFactory;
import io.seata.core.exception.TransactionException;
import io.seata.core.model.GlobalStatus;
import io.seata.core.model.LockStatus;
import io.seata.core.store.DistributedLockDO;
import io.seata.core.store.DistributedLocker;
import io.seata.server.lock.distributed.DistributedLockerFactory;
import io.seata.server.store.StoreConfig;
import io.seata.server.store.StoreConfig.SessionMode;
import org.slf4j.Logger;
import org.slf4j.LoggerFactory;

import static io.seata.common.DefaultValues.DEFAULT_DISTRIBUTED_LOCK_EXPIRE_TIME;

/**
 * The type Session holder.
 *
 * @author sharajava
 */
public class SessionHolder {

    private static final Logger LOGGER = LoggerFactory.getLogger(SessionHolder.class);

    /**
     * The constant CONFIG.
     */
    protected static final Configuration CONFIG = ConfigurationFactory.getInstance();
    /**
     * The constant ROOT_SESSION_MANAGER_NAME.
     */
    public static final String ROOT_SESSION_MANAGER_NAME = "root.data";
    /**
     * The constant ASYNC_COMMITTING_SESSION_MANAGER_NAME.
     */
    public static final String ASYNC_COMMITTING_SESSION_MANAGER_NAME = "async.commit.data";
    /**
     * The constant RETRY_COMMITTING_SESSION_MANAGER_NAME.
     */
    public static final String RETRY_COMMITTING_SESSION_MANAGER_NAME = "retry.commit.data";
    /**
     * The constant RETRY_ROLLBACKING_SESSION_MANAGER_NAME.
     */
    public static final String RETRY_ROLLBACKING_SESSION_MANAGER_NAME = "retry.rollback.data";

    /**
     * The default session store dir
     */
    public static final String DEFAULT_SESSION_STORE_FILE_DIR = "sessionStore";

    /**
     * The redis distributed lock expire time
     */
    private static long DISTRIBUTED_LOCK_EXPIRE_TIME = CONFIG.getLong(ConfigurationKeys.DISTRIBUTED_LOCK_EXPIRE_TIME, DEFAULT_DISTRIBUTED_LOCK_EXPIRE_TIME);

    private static SessionManager ROOT_SESSION_MANAGER;
    /**
     * 异步commit全局事务的session管理器 <p/>
     * taskName为async.commit.data
     */
    private static SessionManager ASYNC_COMMITTING_SESSION_MANAGER;
    private static SessionManager RETRY_COMMITTING_SESSION_MANAGER;
    private static SessionManager RETRY_ROLLBACKING_SESSION_MANAGER;

    private static DistributedLocker DISTRIBUTED_LOCKER;

    public static void init() {
        init(null);
    }
    /**
     * Init.
     *
     * @param sessionMode the store mode: file, db, redis
     * @throws IOException the io exception
     */
<<<<<<< HEAD
    public static void init(SessionMode sessionMode) {
        if (null == sessionMode) {
            sessionMode = StoreConfig.getSessionMode();
=======
    public static void init(String mode) {
        if (StringUtils.isBlank(mode)) { // 如果没有指定session保存模式，默认用file
            mode = CONFIG.getConfig(ConfigurationKeys.STORE_SESSION_MODE,
                CONFIG.getConfig(ConfigurationKeys.STORE_MODE, SERVER_DEFAULT_STORE_MODE));
>>>>>>> 7f0948c5
        }
        LOGGER.info("use session store mode: {}", sessionMode.getName());
        if (SessionMode.DB.equals(sessionMode)) {
            ROOT_SESSION_MANAGER = EnhancedServiceLoader.load(SessionManager.class, SessionMode.DB.getName());
            ASYNC_COMMITTING_SESSION_MANAGER = EnhancedServiceLoader.load(SessionManager.class, SessionMode.DB.getName(),
                new Object[]{ASYNC_COMMITTING_SESSION_MANAGER_NAME});
            RETRY_COMMITTING_SESSION_MANAGER = EnhancedServiceLoader.load(SessionManager.class, SessionMode.DB.getName(),
                new Object[]{RETRY_COMMITTING_SESSION_MANAGER_NAME});
            RETRY_ROLLBACKING_SESSION_MANAGER = EnhancedServiceLoader.load(SessionManager.class, SessionMode.DB.getName(),
                new Object[]{RETRY_ROLLBACKING_SESSION_MANAGER_NAME});

            DISTRIBUTED_LOCKER = DistributedLockerFactory.getDistributedLocker(SessionMode.DB.getName());
        } else if (SessionMode.FILE.equals(sessionMode)) {
            String sessionStorePath = CONFIG.getConfig(ConfigurationKeys.STORE_FILE_DIR,
                    DEFAULT_SESSION_STORE_FILE_DIR);
            if (StringUtils.isBlank(sessionStorePath)) {
                throw new StoreException("the {store.file.dir} is empty.");
            }
            ROOT_SESSION_MANAGER = EnhancedServiceLoader.load(SessionManager.class, SessionMode.FILE.getName(),
                new Object[]{ROOT_SESSION_MANAGER_NAME, sessionStorePath});
            ASYNC_COMMITTING_SESSION_MANAGER = ROOT_SESSION_MANAGER;
            RETRY_COMMITTING_SESSION_MANAGER = ROOT_SESSION_MANAGER;
            RETRY_ROLLBACKING_SESSION_MANAGER = ROOT_SESSION_MANAGER;

            DISTRIBUTED_LOCKER = DistributedLockerFactory.getDistributedLocker(SessionMode.FILE.getName());
        } else if (SessionMode.REDIS.equals(sessionMode)) {
            ROOT_SESSION_MANAGER = EnhancedServiceLoader.load(SessionManager.class, SessionMode.REDIS.getName());
            ASYNC_COMMITTING_SESSION_MANAGER = EnhancedServiceLoader.load(SessionManager.class,
                SessionMode.REDIS.getName(), new Object[]{ASYNC_COMMITTING_SESSION_MANAGER_NAME});
            RETRY_COMMITTING_SESSION_MANAGER = EnhancedServiceLoader.load(SessionManager.class,
                SessionMode.REDIS.getName(), new Object[]{RETRY_COMMITTING_SESSION_MANAGER_NAME});
            RETRY_ROLLBACKING_SESSION_MANAGER = EnhancedServiceLoader.load(SessionManager.class,
                SessionMode.REDIS.getName(), new Object[]{RETRY_ROLLBACKING_SESSION_MANAGER_NAME});

            DISTRIBUTED_LOCKER = DistributedLockerFactory.getDistributedLocker(SessionMode.REDIS.getName());
        } else {
            // unknown store
            throw new IllegalArgumentException("unknown store mode:" + sessionMode.getName());
        }
        reload(sessionMode);
    }

    //region reload

    /**
     * Reload.
     *
     * @param sessionMode the mode of store
     */
    protected static void reload(SessionMode sessionMode) {

        if (ROOT_SESSION_MANAGER instanceof Reloadable) {
            ((Reloadable) ROOT_SESSION_MANAGER).reload();
        }

        if (SessionMode.FILE.equals(sessionMode)) {
            Collection<GlobalSession> allSessions = ROOT_SESSION_MANAGER.allSessions();
            if (CollectionUtils.isNotEmpty(allSessions)) {
                for (GlobalSession globalSession : allSessions) {
                    GlobalStatus globalStatus = globalSession.getStatus();
                    switch (globalStatus) {
                        case UnKnown:
                        case Committed:
                        case CommitFailed:
                        case Rollbacked:
                        case RollbackFailed:
                        case TimeoutRollbacked:
                        case TimeoutRollbackFailed:
                        case Finished:
                            removeInErrorState(globalSession);
                            break;
                        case AsyncCommitting:
                            queueToAsyncCommitting(globalSession);
                            break;
                        case Committing:
                        case CommitRetrying:
                            queueToRetryCommit(globalSession);
                            break;
                        default: {
                            lockBranchSessions(globalSession.getSortedBranches());
                            switch (globalStatus) {
                                case Rollbacking:
                                case RollbackRetrying:
                                case TimeoutRollbacking:
                                case TimeoutRollbackRetrying:
                                    globalSession.getBranchSessions().parallelStream()
                                        .forEach(branchSession -> branchSession.setLockStatus(LockStatus.Rollbacking));
                                    queueToRetryRollback(globalSession);
                                    break;
                                case Begin:
                                    globalSession.setActive(true);
                                    break;
                                default:
                                    LOGGER.error("Could not handle the global session, xid: {}", globalSession.getXid());
                                    throw new ShouldNeverHappenException("NOT properly handled " + globalStatus);
                            }
                            break;
                        }
                    }
                }
            }
        } else {
            // Redis, db and so on
            CompletableFuture.runAsync(() -> {
                SessionCondition searchCondition = new SessionCondition(GlobalStatus.UnKnown, GlobalStatus.Committed,
                        GlobalStatus.Rollbacked, GlobalStatus.TimeoutRollbacked, GlobalStatus.Finished);
                searchCondition.setLazyLoadBranch(true);

                long now = System.currentTimeMillis();
                List<GlobalSession> errorStatusGlobalSessions = ROOT_SESSION_MANAGER.findGlobalSessions(searchCondition);
                while (!CollectionUtils.isEmpty(errorStatusGlobalSessions)) {
                    for (GlobalSession errorStatusGlobalSession : errorStatusGlobalSessions) {
                        if (errorStatusGlobalSession.getBeginTime() >= now) {
                            // Exit when the global transaction begin after the instance started
                            return;
                        }

                        removeInErrorState(errorStatusGlobalSession);
                    }

                    // Load the next part
                    errorStatusGlobalSessions = ROOT_SESSION_MANAGER.findGlobalSessions(searchCondition);
                }
            });
        }
    }

    private static void removeInErrorState(GlobalSession globalSession) {
        try {
            LOGGER.warn("The global session should NOT be {}, remove it. xid = {}", globalSession.getStatus(), globalSession.getXid());
            ROOT_SESSION_MANAGER.removeGlobalSession(globalSession);
            if (LOGGER.isInfoEnabled()) {
                LOGGER.info("Remove global session succeed, xid = {}, status = {}", globalSession.getXid(), globalSession.getStatus());
            }
        } catch (Exception e) {
            LOGGER.error("Remove global session failed, xid = {}, status = {}", globalSession.getXid(), globalSession.getStatus(), e);
        }
    }

    private static void queueToAsyncCommitting(GlobalSession globalSession) {
        try {
            globalSession.addSessionLifecycleListener(getAsyncCommittingSessionManager());
            getAsyncCommittingSessionManager().addGlobalSession(globalSession);
        } catch (TransactionException e) {
            throw new ShouldNeverHappenException(e);
        }
    }

    private static void lockBranchSessions(List<BranchSession> branchSessions) {
        branchSessions.forEach(branchSession -> {
            try {
                branchSession.lock();
            } catch (TransactionException e) {
                throw new ShouldNeverHappenException(e);
            }
        });
    }

    private static void queueToRetryCommit(GlobalSession globalSession) {
        try {
            globalSession.addSessionLifecycleListener(getRetryCommittingSessionManager());
            getRetryCommittingSessionManager().addGlobalSession(globalSession);
        } catch (TransactionException e) {
            throw new ShouldNeverHappenException(e);
        }
    }

    private static void queueToRetryRollback(GlobalSession globalSession) {
        try {
            globalSession.addSessionLifecycleListener(getRetryRollbackingSessionManager());
            getRetryRollbackingSessionManager().addGlobalSession(globalSession);
        } catch (TransactionException e) {
            throw new ShouldNeverHappenException(e);
        }
    }

    //endregion

    //region get session manager

    /**
     * Gets root session manager.
     *
     * @return the root session manager
     */
    public static SessionManager getRootSessionManager() {
        if (ROOT_SESSION_MANAGER == null) {
            throw new ShouldNeverHappenException("SessionManager is NOT init!");
        }
        return ROOT_SESSION_MANAGER;
    }

    /**
     * Gets async committing session manager.
     *
     * @return the async committing session manager
     */
    @Deprecated
    public static SessionManager getAsyncCommittingSessionManager() {
        if (ASYNC_COMMITTING_SESSION_MANAGER == null) {
            throw new ShouldNeverHappenException("SessionManager is NOT init!");
        }
        return ASYNC_COMMITTING_SESSION_MANAGER;
    }

    /**
     * Gets retry committing session manager.
     *
     * @return the retry committing session manager
     */
    @Deprecated
    public static SessionManager getRetryCommittingSessionManager() {
        if (RETRY_COMMITTING_SESSION_MANAGER == null) {
            throw new ShouldNeverHappenException("SessionManager is NOT init!");
        }
        return RETRY_COMMITTING_SESSION_MANAGER;
    }

    /**
     * Gets retry rollbacking session manager.
     *
     * @return the retry rollbacking session manager
     */
    @Deprecated
    public static SessionManager getRetryRollbackingSessionManager() {
        if (RETRY_ROLLBACKING_SESSION_MANAGER == null) {
            throw new ShouldNeverHappenException("SessionManager is NOT init!");
        }
        return RETRY_ROLLBACKING_SESSION_MANAGER;
    }

    //endregion

    /**
     * Find global session.
     *
     * @param xid the xid
     * @return the global session
     */
    public static GlobalSession findGlobalSession(String xid) {
        return findGlobalSession(xid, true);
    }

    /**
     * Find global session.
     *
     * @param xid                the xid
     * @param withBranchSessions the withBranchSessions
     * @return the global session
     */
    public static GlobalSession findGlobalSession(String xid, boolean withBranchSessions) {
        return getRootSessionManager().findGlobalSession(xid, withBranchSessions);
    }

    /**
     * lock and execute
     *
     * @param globalSession the global session
     * @param lockCallable  the lock Callable
     * @return the value
     */
    public static <T> T lockAndExecute(GlobalSession globalSession, GlobalSession.LockCallable<T> lockCallable)
            throws TransactionException {
        return getRootSessionManager().lockAndExecute(globalSession, lockCallable);
    }

    /**
     * acquire lock
     *
     * @param lockKey the lock key, should be distinct for each lock
     * @return the boolean
     */
    public static boolean acquireDistributedLock(String lockKey) {
        return DISTRIBUTED_LOCKER.acquireLock(new DistributedLockDO(lockKey, XID.getIpAddressAndPort(), DISTRIBUTED_LOCK_EXPIRE_TIME));
    }

    /**
     * release lock
     *
     * @return the boolean
     */
    public static boolean releaseDistributedLock(String lockKey) {
        return DISTRIBUTED_LOCKER.releaseLock(new DistributedLockDO(lockKey, XID.getIpAddressAndPort(), DISTRIBUTED_LOCK_EXPIRE_TIME));
    }

    /**
     * Execute the function after get the distribute lock
     *
     * @param key  the distribute lock key
     * @param func the function to be call
     * @return whether the func be call
     */
    public static boolean distributedLockAndExecute(String key, NoArgsFunc func) {
        boolean lock = false;
        try {
            if (lock = acquireDistributedLock(key)) {
                func.call();
            }
        } catch (Exception e) {
            LOGGER.error("Exception running function with key = {}", key, e);
        } finally {
            if (lock) {
                try {
                    SessionHolder.releaseDistributedLock(key);
                } catch (Exception ex) {
                    LOGGER.warn("release distribute lock failure, message = {}", ex.getMessage(), ex);
                }
            }
        }
        return lock;
    }

    public static void destroy() {
        if (ROOT_SESSION_MANAGER != null) {
            ROOT_SESSION_MANAGER.destroy();
        }
    }

    @FunctionalInterface
    public interface NoArgsFunc {
        void call();
    }
}<|MERGE_RESOLUTION|>--- conflicted
+++ resolved
@@ -102,16 +102,9 @@
      * @param sessionMode the store mode: file, db, redis
      * @throws IOException the io exception
      */
-<<<<<<< HEAD
     public static void init(SessionMode sessionMode) {
         if (null == sessionMode) {
             sessionMode = StoreConfig.getSessionMode();
-=======
-    public static void init(String mode) {
-        if (StringUtils.isBlank(mode)) { // 如果没有指定session保存模式，默认用file
-            mode = CONFIG.getConfig(ConfigurationKeys.STORE_SESSION_MODE,
-                CONFIG.getConfig(ConfigurationKeys.STORE_MODE, SERVER_DEFAULT_STORE_MODE));
->>>>>>> 7f0948c5
         }
         LOGGER.info("use session store mode: {}", sessionMode.getName());
         if (SessionMode.DB.equals(sessionMode)) {
