--- conflicted
+++ resolved
@@ -56,7 +56,6 @@
     GlobalSession readSession(String xid, boolean withBranchSessions);
 
     /**
-<<<<<<< HEAD
      * Read session global session by sort by timeout begin status.
      *
      * @param withBranchSessions the withBranchSessions
@@ -73,11 +72,8 @@
     List<GlobalSession> readSession(GlobalStatus[] statuses, boolean withBranchSessions);
 
     /**
-     * Read session by status list.
-=======
      * Read session by status list. <p/>
      * 根据指定条件查询出GlobalSession并关联查询出其所有的BranchSession
->>>>>>> 7f0948c5
      *
      * @param sessionCondition the session condition
      * @return the list
