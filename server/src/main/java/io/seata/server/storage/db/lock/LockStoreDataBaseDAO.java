/*
 *  Copyright 1999-2019 Seata.io Group.
 *
 *  Licensed under the Apache License, Version 2.0 (the "License");
 *  you may not use this file except in compliance with the License.
 *  You may obtain a copy of the License at
 *
 *       http://www.apache.org/licenses/LICENSE-2.0
 *
 *  Unless required by applicable law or agreed to in writing, software
 *  distributed under the License is distributed on an "AS IS" BASIS,
 *  WITHOUT WARRANTIES OR CONDITIONS OF ANY KIND, either express or implied.
 *  See the License for the specific language governing permissions and
 *  limitations under the License.
 */
package io.seata.server.storage.db.lock;

import java.sql.Connection;
import java.sql.PreparedStatement;
import java.sql.ResultSet;
import java.sql.SQLException;
import java.sql.SQLIntegrityConstraintViolationException;
import java.util.Collections;
import java.util.HashSet;
import java.util.List;
import java.util.Set;
import java.util.stream.Collectors;
import javax.sql.DataSource;
import io.seata.common.exception.DataAccessException;
import io.seata.common.exception.StoreException;
import io.seata.common.util.CollectionUtils;
import io.seata.common.util.IOUtil;
import io.seata.common.util.LambdaUtils;
import io.seata.common.util.StringUtils;
import io.seata.config.Configuration;
import io.seata.config.ConfigurationFactory;
import io.seata.core.constants.ConfigurationKeys;
import io.seata.core.constants.ServerTableColumnsName;
import io.seata.core.exception.BranchTransactionException;
import io.seata.core.model.LockStatus;
import io.seata.core.store.LockDO;
import io.seata.core.store.LockStore;
import io.seata.core.store.db.sql.lock.LockStoreSqlFactory;
import org.slf4j.Logger;
import org.slf4j.LoggerFactory;


import static io.seata.common.DefaultValues.DEFAULT_LOCK_DB_TABLE;
import static io.seata.core.exception.TransactionExceptionCode.LockKeyConflictFailFast;

/**
 * The type Data base lock store.
 *
 * @author zhangsen
 */
public class LockStoreDataBaseDAO implements LockStore {

    private static final Logger LOGGER = LoggerFactory.getLogger(LockStoreDataBaseDAO.class);

    /**
     * The constant CONFIG.
     */
    protected static final Configuration CONFIG = ConfigurationFactory.getInstance();

    /**
     * The Lock store data source.
     */
    protected DataSource lockStoreDataSource;

    /**
     * The Lock table.
     */
    protected String lockTable;

    /**
     * The Db type.
     */
    protected String dbType;

    /**
     * Instantiates a new Data base lock store dao.
     *
     * @param lockStoreDataSource the log store data source
     */
    public LockStoreDataBaseDAO(DataSource lockStoreDataSource) {
        this.lockStoreDataSource = lockStoreDataSource;
        lockTable = CONFIG.getConfig(ConfigurationKeys.LOCK_DB_TABLE, DEFAULT_LOCK_DB_TABLE);
        dbType = CONFIG.getConfig(ConfigurationKeys.STORE_DB_TYPE);
        if (StringUtils.isBlank(dbType)) {
            throw new StoreException("there must be db type.");
        }
        if (lockStoreDataSource == null) {
            throw new StoreException("there must be lockStoreDataSource.");
        }
    }

    @Override
    public boolean acquireLock(LockDO lockDO) {
        return acquireLock(Collections.singletonList(lockDO));
    }

    @Override
    public boolean acquireLock(List<LockDO> lockDOs) {
        return acquireLock(lockDOs, true, false);
    }

    @Override
    public boolean acquireLock(List<LockDO> lockDOs, boolean autoCommit, boolean skipCheckLock) {
        Connection conn = null;
        PreparedStatement ps = null;
        ResultSet rs = null;
        Set<String> dbExistedRowKeys = new HashSet<>();
        boolean originalAutoCommit = true;
        if (lockDOs.size() > 1) {
            // 同一资源去重
            lockDOs = lockDOs.stream().filter(LambdaUtils.distinctByKey(LockDO::getRowKey)).collect(Collectors.toList());
        }
        try {
            conn = lockStoreDataSource.getConnection();
            if (originalAutoCommit = conn.getAutoCommit()) {
                conn.setAutoCommit(false);
            }
            List<LockDO> unrepeatedLockDOs = lockDOs;

            //check lock
<<<<<<< HEAD
            if (!skipCheckLock) {

                boolean canLock = true;
                //query
                String checkLockSQL = LockStoreSqlFactory.getLogStoreSql(dbType).getCheckLockableSql(lockTable, lockDOs.size());
                ps = conn.prepareStatement(checkLockSQL);
                for (int i = 0; i < lockDOs.size(); i++) {
                    ps.setString(i + 1, lockDOs.get(i).getRowKey());
                }
                rs = ps.executeQuery();
                String currentXID = lockDOs.get(0).getXid();
                boolean failFast = false;
                while (rs.next()) {
                    String dbXID = rs.getString(ServerTableColumnsName.LOCK_TABLE_XID);
                    if (!StringUtils.equals(dbXID, currentXID)) {
                        if (LOGGER.isInfoEnabled()) {
                            String dbPk = rs.getString(ServerTableColumnsName.LOCK_TABLE_PK);
                            String dbTableName = rs.getString(ServerTableColumnsName.LOCK_TABLE_TABLE_NAME);
                            long dbBranchId = rs.getLong(ServerTableColumnsName.LOCK_TABLE_BRANCH_ID);
                            LOGGER.info("Global lock on [{}:{}] is holding by xid {} branchId {}", dbTableName, dbPk, dbXID, dbBranchId);
                        }
                        if (!autoCommit) {
                            int status = rs.getInt(ServerTableColumnsName.LOCK_TABLE_STATUS);
                            if (status == LockStatus.Rollbacking.getCode()) {
                                failFast = true;
                            }
                        }
                        canLock = false;
                        break;
                    }

                    dbExistedRowKeys.add(rs.getString(ServerTableColumnsName.LOCK_TABLE_ROW_KEY));
                }
                if (!canLock) {
                    conn.rollback();
                    if (failFast) {
                        throw new StoreException(new BranchTransactionException(LockKeyConflictFailFast));
                    }
                    return false;
                }
                // If the lock has been exists in db, remove it from the lockDOs
                if (CollectionUtils.isNotEmpty(dbExistedRowKeys)) {
                    unrepeatedLockDOs = lockDOs.stream().filter(lockDO -> !dbExistedRowKeys.contains(lockDO.getRowKey()))
                            .collect(Collectors.toList());
                }
                if (CollectionUtils.isEmpty(unrepeatedLockDOs)) {
                    conn.rollback();
                    return true;
                }
            }

            // lock
            if (unrepeatedLockDOs.size() == 1) {
=======
            StringJoiner sj = new StringJoiner(",");
            for (int i = 0; i < lockDOs.size(); i++) {
                sj.add("?");
            }
            boolean canLock = true;
            //query
            // select * from lock_table where row_key in (?,?,? ...)
            String checkLockSQL = LockStoreSqlFactory.getLogStoreSql(dbType).getCheckLockableSql(lockTable, sj.toString());
            ps = conn.prepareStatement(checkLockSQL);
            for (int i = 0; i < lockDOs.size(); i++) {
                ps.setString(i + 1, lockDOs.get(i).getRowKey());
            }
            rs = ps.executeQuery();
            // xid是相同的，所以只需要获取一个
            String currentXID = lockDOs.get(0).getXid();
            while (rs.next()) {
                String dbXID = rs.getString(ServerTableColumnsName.LOCK_TABLE_XID);
                if (!StringUtils.equals(dbXID, currentXID)) {
                    // 只要有一个锁资源不是被当前全局事务占有，代表锁冲突，上锁失败
                    if (LOGGER.isInfoEnabled()) { // 打个日志
                        String dbPk = rs.getString(ServerTableColumnsName.LOCK_TABLE_PK);
                        String dbTableName = rs.getString(ServerTableColumnsName.LOCK_TABLE_TABLE_NAME);
                        Long dbBranchId = rs.getLong(ServerTableColumnsName.LOCK_TABLE_BRANCH_ID);
                        LOGGER.info("Global lock on [{}:{}] is holding by xid {} branchId {}", dbTableName, dbPk, dbXID,
                            dbBranchId);
                    }
                    canLock = false; // 锁失败
                    break;
                }
                // 保存需要重复上锁的资源
                dbExistedRowKeys.add(rs.getString(ServerTableColumnsName.LOCK_TABLE_ROW_KEY));
            }

            if (!canLock) { // 锁失败直接回滚并返回
                conn.rollback(); // 语义上的回滚（其实到这里这个连接只有查询，所以不会回滚什么）
                return false;
            }
            // =========== 到这，正常情况下就代表能够锁成功了 ==================
            // 未上锁的资源集
            List<LockDO> unrepeatedLockDOs = null;
            if (CollectionUtils.isNotEmpty(dbExistedRowKeys)) {
                unrepeatedLockDOs = lockDOs.stream().filter(lockDO -> !dbExistedRowKeys.contains(lockDO.getRowKey()))
                    .collect(Collectors.toList());
            } else {
                unrepeatedLockDOs = lockDOs;
            }
            if (CollectionUtils.isEmpty(unrepeatedLockDOs)) {
                // 不存在未上锁的资源集，代表资源打算二次上锁，就不需要插入了，直接返回成功
                conn.rollback();
                return true;
            }
            //lock
            // 需要新上锁的资源，将LockDO数据插入到lock_table表中
            if (unrepeatedLockDOs.size() == 1) { // 单个资源
>>>>>>> 7f0948c5
                LockDO lockDO = unrepeatedLockDOs.get(0);
                if (!doAcquireLock(conn, lockDO)) {
                    if (LOGGER.isInfoEnabled()) {
                        LOGGER.info("Global lock acquire failed, xid {} branchId {} pk {}", lockDO.getXid(), lockDO.getBranchId(), lockDO.getPk());
                    }
                    conn.rollback();
                    return false;
                }
            } else { // 多个资源
                if (!doAcquireLocks(conn, unrepeatedLockDOs)) {
                    if (LOGGER.isInfoEnabled()) {
                        LOGGER.info("Global lock batch acquire failed, xid {} branchId {} pks {}", unrepeatedLockDOs.get(0).getXid(),
                            unrepeatedLockDOs.get(0).getBranchId(), unrepeatedLockDOs.stream().map(lockDO -> lockDO.getPk()).collect(Collectors.toList()));
                    }
                    conn.rollback();
                    return false;
                }
            }
            // 插入成功，commit并返回true
            conn.commit();
            return true;
        } catch (SQLException e) {
            throw new StoreException(e);
        } finally {
            IOUtil.close(rs, ps);
            if (conn != null) {
                try {
                    if (originalAutoCommit) {
                        conn.setAutoCommit(true);
                    }
                    conn.close();
                } catch (SQLException e) {
                }
            }
        }
    }

    @Override
    public boolean unLock(LockDO lockDO) {
        return unLock(Collections.singletonList(lockDO));
    }

    @Override
    public boolean unLock(List<LockDO> lockDOs) {
        Connection conn = null;
        PreparedStatement ps = null;
        try {
            conn = lockStoreDataSource.getConnection();
            conn.setAutoCommit(true);

            //batch release lock
            String batchDeleteSQL = LockStoreSqlFactory.getLogStoreSql(dbType).getBatchDeleteLockSql(lockTable, lockDOs.size());
            ps = conn.prepareStatement(batchDeleteSQL);
            ps.setString(1, lockDOs.get(0).getXid());
            for (int i = 0; i < lockDOs.size(); i++) {
                ps.setString(i + 2, lockDOs.get(i).getRowKey());
            }
            ps.executeUpdate();
        } catch (SQLException e) {
            throw new StoreException(e);
        } finally {
            IOUtil.close(ps, conn);
        }
        return true;
    }

    @Override
    public boolean unLock(String xid) {
        Connection conn = null;
        PreparedStatement ps = null;
        try {
            conn = lockStoreDataSource.getConnection();
            conn.setAutoCommit(true);
            //batch release lock by branch list
            String batchDeleteSQL = LockStoreSqlFactory.getLogStoreSql(dbType).getBatchDeleteLockSqlByXid(lockTable);
            ps = conn.prepareStatement(batchDeleteSQL);
            ps.setString(1, xid);
            ps.executeUpdate();
        } catch (SQLException e) {
            throw new StoreException(e);
        } finally {
            IOUtil.close(ps, conn);
        }
        return true;
    }

    @Override
    public boolean unLock(Long branchId) {
        Connection conn = null;
        PreparedStatement ps = null;
        try {
            conn = lockStoreDataSource.getConnection();
            conn.setAutoCommit(true);
            //batch release lock by branchId
            String batchDeleteSQL = LockStoreSqlFactory.getLogStoreSql(dbType).getBatchDeleteLockSqlByBranchId(lockTable);
            ps = conn.prepareStatement(batchDeleteSQL);
            ps.setLong(1, branchId);
            ps.executeUpdate();
        } catch (SQLException e) {
            throw new StoreException(e);
        } finally {
            IOUtil.close(ps, conn);
        }
        return true;
    }

    @Override
    public boolean isLockable(List<LockDO> lockDOs) {
        Connection conn = null;
        try {
            conn = lockStoreDataSource.getConnection();
            conn.setAutoCommit(true);
            if (!checkLockable(conn, lockDOs)) {
                return false;
            }
            return true;
        } catch (SQLException e) {
            throw new DataAccessException(e);
        } finally {
            IOUtil.close(conn);
        }
    }

    @Override
    public void updateLockStatus(String xid, LockStatus lockStatus) {
        String updateStatusLockByGlobalSql =
            LockStoreSqlFactory.getLogStoreSql(dbType).getBatchUpdateStatusLockByGlobalSql(lockTable);
        try (Connection conn = lockStoreDataSource.getConnection();
            PreparedStatement ps = conn.prepareStatement(updateStatusLockByGlobalSql)) {
            conn.setAutoCommit(true);
            ps.setInt(1, lockStatus.getCode());
            ps.setString(2, xid);
            ps.executeUpdate();
        } catch (SQLException e) {
            throw new DataAccessException(e);
        }
    }

    /**
     * Do acquire lock boolean.
     *
     * @param conn   the conn
     * @param lockDO the lock do
     * @return the boolean
     */
    protected boolean doAcquireLock(Connection conn, LockDO lockDO) {
        PreparedStatement ps = null;
        try {
            //insert
            String insertLockSQL = LockStoreSqlFactory.getLogStoreSql(dbType).getInsertLockSQL(lockTable);
            ps = conn.prepareStatement(insertLockSQL);
            ps.setString(1, lockDO.getXid());
            ps.setLong(2, lockDO.getTransactionId());
            ps.setLong(3, lockDO.getBranchId());
            ps.setString(4, lockDO.getResourceId());
            ps.setString(5, lockDO.getTableName());
            ps.setString(6, lockDO.getPk());
            ps.setString(7, lockDO.getRowKey());
            ps.setInt(8, LockStatus.Locked.getCode());
            return ps.executeUpdate() > 0;
        } catch (SQLException e) {
            if (e instanceof SQLIntegrityConstraintViolationException) {
                return false;
            }
            throw new StoreException(e);
        } finally {
            IOUtil.close(ps);
        }
    }

    /**
     * Do acquire lock boolean.
     *
     * @param conn    the conn
     * @param lockDOs the lock do list
     * @return the boolean
     */
    protected boolean doAcquireLocks(Connection conn, List<LockDO> lockDOs) throws SQLException {
        PreparedStatement ps = null;
        try {
            //insert
            String insertLockSQL = LockStoreSqlFactory.getLogStoreSql(dbType).getInsertLockSQL(lockTable);
            ps = conn.prepareStatement(insertLockSQL);
            for (LockDO lockDO : lockDOs) {
                ps.setString(1, lockDO.getXid());
                ps.setLong(2, lockDO.getTransactionId());
                ps.setLong(3, lockDO.getBranchId());
                ps.setString(4, lockDO.getResourceId());
                ps.setString(5, lockDO.getTableName());
                ps.setString(6, lockDO.getPk());
                ps.setString(7, lockDO.getRowKey());
                ps.setInt(8, lockDO.getStatus());
                ps.addBatch();
            }
            return ps.executeBatch().length == lockDOs.size();
        } catch (SQLIntegrityConstraintViolationException e) {
            LOGGER.error("Global lock batch acquire error: {}", e.getMessage(), e);
            //return false,let the caller go to conn.rollabck()
            return false;
        } catch (SQLException e) {
            throw e;
        } finally {
            IOUtil.close(ps);
        }
    }

    /**
     * Check lock boolean.
     *
     * @param conn    the conn
     * @param lockDOs the lock do
     * @return the boolean
     */
    protected boolean checkLockable(Connection conn, List<LockDO> lockDOs) {
        PreparedStatement ps = null;
        ResultSet rs = null;
        try {
            //query
            String checkLockSQL = LockStoreSqlFactory.getLogStoreSql(dbType).getCheckLockableSql(lockTable, lockDOs.size());
            ps = conn.prepareStatement(checkLockSQL);
            for (int i = 0; i < lockDOs.size(); i++) {
                ps.setString(i + 1, lockDOs.get(i).getRowKey());
            }
            rs = ps.executeQuery();
            while (rs.next()) {
                String xid = rs.getString("xid");
                if (!StringUtils.equals(xid, lockDOs.get(0).getXid())) {
                    return false;
                }
            }
            return true;
        } catch (SQLException e) {
            throw new DataAccessException(e);
        } finally {
            IOUtil.close(rs, ps);
        }
    }

    /**
     * Sets lock table.
     *
     * @param lockTable the lock table
     */
    public void setLockTable(String lockTable) {
        this.lockTable = lockTable;
    }

    /**
     * Sets db type.
     *
     * @param dbType the db type
     */
    public void setDbType(String dbType) {
        this.dbType = dbType;
    }

    /**
     * Sets log store data source.
     *
     * @param lockStoreDataSource the log store data source
     */
    public void setLogStoreDataSource(DataSource lockStoreDataSource) {
        this.lockStoreDataSource = lockStoreDataSource;
    }
}<|MERGE_RESOLUTION|>--- conflicted
+++ resolved
@@ -120,26 +120,29 @@
             if (originalAutoCommit = conn.getAutoCommit()) {
                 conn.setAutoCommit(false);
             }
+            // 未上锁的资源集
             List<LockDO> unrepeatedLockDOs = lockDOs;
 
             //check lock
-<<<<<<< HEAD
             if (!skipCheckLock) {
 
                 boolean canLock = true;
                 //query
+                // select * from lock_table where row_key in (?,?,? ...)
                 String checkLockSQL = LockStoreSqlFactory.getLogStoreSql(dbType).getCheckLockableSql(lockTable, lockDOs.size());
                 ps = conn.prepareStatement(checkLockSQL);
                 for (int i = 0; i < lockDOs.size(); i++) {
                     ps.setString(i + 1, lockDOs.get(i).getRowKey());
                 }
                 rs = ps.executeQuery();
+                // xid是相同的，所以只需要获取一个
                 String currentXID = lockDOs.get(0).getXid();
                 boolean failFast = false;
                 while (rs.next()) {
                     String dbXID = rs.getString(ServerTableColumnsName.LOCK_TABLE_XID);
                     if (!StringUtils.equals(dbXID, currentXID)) {
-                        if (LOGGER.isInfoEnabled()) {
+                        // 只要有一个锁资源不是被当前全局事务占有，代表锁冲突，上锁失败
+                        if (LOGGER.isInfoEnabled()) { // 打个日志
                             String dbPk = rs.getString(ServerTableColumnsName.LOCK_TABLE_PK);
                             String dbTableName = rs.getString(ServerTableColumnsName.LOCK_TABLE_TABLE_NAME);
                             long dbBranchId = rs.getLong(ServerTableColumnsName.LOCK_TABLE_BRANCH_ID);
@@ -151,88 +154,35 @@
                                 failFast = true;
                             }
                         }
-                        canLock = false;
+                        canLock = false; // 锁失败
                         break;
                     }
-
+                    // 保存需要重复上锁的资源
                     dbExistedRowKeys.add(rs.getString(ServerTableColumnsName.LOCK_TABLE_ROW_KEY));
                 }
-                if (!canLock) {
-                    conn.rollback();
+                if (!canLock) { // 锁失败直接回滚并返回
+                    conn.rollback(); // 语义上的回滚（其实到这里这个连接只有查询，所以不会回滚什么）
                     if (failFast) {
                         throw new StoreException(new BranchTransactionException(LockKeyConflictFailFast));
                     }
                     return false;
                 }
+                // =========== 到这，正常情况下就代表能够锁成功了 ==================
                 // If the lock has been exists in db, remove it from the lockDOs
                 if (CollectionUtils.isNotEmpty(dbExistedRowKeys)) {
                     unrepeatedLockDOs = lockDOs.stream().filter(lockDO -> !dbExistedRowKeys.contains(lockDO.getRowKey()))
                             .collect(Collectors.toList());
                 }
                 if (CollectionUtils.isEmpty(unrepeatedLockDOs)) {
+                    // 不存在未上锁的资源集，代表资源打算二次上锁，就不需要插入了，直接返回成功
                     conn.rollback();
                     return true;
                 }
             }
 
             // lock
-            if (unrepeatedLockDOs.size() == 1) {
-=======
-            StringJoiner sj = new StringJoiner(",");
-            for (int i = 0; i < lockDOs.size(); i++) {
-                sj.add("?");
-            }
-            boolean canLock = true;
-            //query
-            // select * from lock_table where row_key in (?,?,? ...)
-            String checkLockSQL = LockStoreSqlFactory.getLogStoreSql(dbType).getCheckLockableSql(lockTable, sj.toString());
-            ps = conn.prepareStatement(checkLockSQL);
-            for (int i = 0; i < lockDOs.size(); i++) {
-                ps.setString(i + 1, lockDOs.get(i).getRowKey());
-            }
-            rs = ps.executeQuery();
-            // xid是相同的，所以只需要获取一个
-            String currentXID = lockDOs.get(0).getXid();
-            while (rs.next()) {
-                String dbXID = rs.getString(ServerTableColumnsName.LOCK_TABLE_XID);
-                if (!StringUtils.equals(dbXID, currentXID)) {
-                    // 只要有一个锁资源不是被当前全局事务占有，代表锁冲突，上锁失败
-                    if (LOGGER.isInfoEnabled()) { // 打个日志
-                        String dbPk = rs.getString(ServerTableColumnsName.LOCK_TABLE_PK);
-                        String dbTableName = rs.getString(ServerTableColumnsName.LOCK_TABLE_TABLE_NAME);
-                        Long dbBranchId = rs.getLong(ServerTableColumnsName.LOCK_TABLE_BRANCH_ID);
-                        LOGGER.info("Global lock on [{}:{}] is holding by xid {} branchId {}", dbTableName, dbPk, dbXID,
-                            dbBranchId);
-                    }
-                    canLock = false; // 锁失败
-                    break;
-                }
-                // 保存需要重复上锁的资源
-                dbExistedRowKeys.add(rs.getString(ServerTableColumnsName.LOCK_TABLE_ROW_KEY));
-            }
-
-            if (!canLock) { // 锁失败直接回滚并返回
-                conn.rollback(); // 语义上的回滚（其实到这里这个连接只有查询，所以不会回滚什么）
-                return false;
-            }
-            // =========== 到这，正常情况下就代表能够锁成功了 ==================
-            // 未上锁的资源集
-            List<LockDO> unrepeatedLockDOs = null;
-            if (CollectionUtils.isNotEmpty(dbExistedRowKeys)) {
-                unrepeatedLockDOs = lockDOs.stream().filter(lockDO -> !dbExistedRowKeys.contains(lockDO.getRowKey()))
-                    .collect(Collectors.toList());
-            } else {
-                unrepeatedLockDOs = lockDOs;
-            }
-            if (CollectionUtils.isEmpty(unrepeatedLockDOs)) {
-                // 不存在未上锁的资源集，代表资源打算二次上锁，就不需要插入了，直接返回成功
-                conn.rollback();
-                return true;
-            }
-            //lock
             // 需要新上锁的资源，将LockDO数据插入到lock_table表中
             if (unrepeatedLockDOs.size() == 1) { // 单个资源
->>>>>>> 7f0948c5
                 LockDO lockDO = unrepeatedLockDOs.get(0);
                 if (!doAcquireLock(conn, lockDO)) {
                     if (LOGGER.isInfoEnabled()) {
