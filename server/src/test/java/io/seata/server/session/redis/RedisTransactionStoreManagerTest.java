--- conflicted
+++ resolved
@@ -15,14 +15,11 @@
  */
 package io.seata.server.session.redis;
 
-import io.seata.server.storage.redis.store.RedisLuaTransactionStoreManager;
-import io.seata.server.storage.redis.store.RedisTransactionStoreManagerFactory;
 import java.io.IOException;
 import java.util.ArrayList;
 import java.util.HashMap;
 import java.util.List;
 import java.util.Map;
-import java.util.Set;
 import io.seata.common.XID;
 import io.seata.common.exception.RedisException;
 import io.seata.common.loader.EnhancedServiceLoader;
@@ -48,16 +45,8 @@
 import org.springframework.boot.test.context.SpringBootTest;
 import org.springframework.context.ApplicationContext;
 import redis.clients.jedis.Jedis;
-<<<<<<< HEAD
-import redis.clients.jedis.JedisPool;
-import redis.clients.jedis.JedisPoolConfig;
-=======
-import redis.clients.jedis.Pipeline;
-
->>>>>>> 2a20f0f3
 
 import static io.seata.server.storage.SessionConverter.convertToGlobalSessionVo;
-
 /**
  * @author doubleDimple
  */
@@ -66,23 +55,8 @@
 
     private static final Logger LOGGER = LoggerFactory.getLogger(RedisTransactionStoreManagerTest.class);
 
-<<<<<<< HEAD
-    static RedisServer server = null;
     static RedisTransactionStoreManager redisTransactionStoreManager = null;
     static SessionManager sessionManager = null;
-
-    @BeforeAll
-    public static void start(ApplicationContext context) throws IOException {
-        server = RedisServer.newRedisServer(6789);
-        server.start();
-        JedisPoolConfig poolConfig = new JedisPoolConfig();
-        poolConfig.setMinIdle(1);
-        poolConfig.setMaxIdle(10);
-        JedisPooledFactory.getJedisPoolInstance(new JedisPool(poolConfig, "127.0.0.1", 6789, 60000));
-        redisTransactionStoreManager = new RedisTransactionStoreManager();
-=======
-    private static volatile RedisTransactionStoreManager redisTransactionStoreManager = null;
-    private static volatile SessionManager sessionManager = null;
 
     @BeforeAll
     public static void start(ApplicationContext context) throws IOException {
@@ -90,10 +64,14 @@
         EnhancedServiceLoader.unloadAll();
         JedisPooledFactory.getJedisInstance().flushAll();
         redisTransactionStoreManager = RedisTransactionStoreManager.getInstance();
->>>>>>> 2a20f0f3
         RedisSessionManager redisSessionManager = new RedisSessionManager();
         redisSessionManager.setTransactionStoreManager(redisTransactionStoreManager);
         sessionManager = redisSessionManager;
+    }
+
+    @AfterAll
+    public static void close(){
+        redisTransactionStoreManager=null;
     }
 
     @Test
@@ -113,6 +91,7 @@
         session2.setApplicationData("abc1=878s2");
         session2.setStatus(GlobalStatus.Begin);
         SessionCondition sessionCondition = new SessionCondition(GlobalStatus.Begin);
+        JedisPooledFactory.getJedisInstance().flushAll();
         sessionManager.addGlobalSession(session1);
         sessionManager.addGlobalSession(session2);
         List<GlobalSession> list = sessionManager.findGlobalSessions(sessionCondition);
@@ -132,119 +111,6 @@
             sessionManager.removeGlobalSession(session1);
             sessionManager.removeGlobalSession(session2);
         }
-    }
-
-    @Test
-    public synchronized void testInsertGlobalSessionDataAndQuery() throws TransactionException {
-        GlobalSession session = GlobalSession.createGlobalSession("test", "test", "test123", 100);
-        String xid = XID.generateXID(session.getTransactionId());
-        session.setXid(xid);
-        session.setTransactionId(session.getTransactionId());
-        session.setBeginTime(System.currentTimeMillis());
-        session.setApplicationData("abc=878s");
-        session.setStatus(GlobalStatus.Begin);
-        sessionManager.addGlobalSession(session);
-
-        GlobalSession session1 = GlobalSession.createGlobalSession("test1", "test2", "test001", 100);
-        String xid1 = XID.generateXID(session1.getTransactionId());
-        session1.setXid(xid1);
-        session1.setTransactionId(session1.getTransactionId());
-        session1.setBeginTime(System.currentTimeMillis());
-        session1.setApplicationData("abc=878s1");
-        session1.setStatus(GlobalStatus.UnKnown);
-        sessionManager.addGlobalSession(session1);
-
-        GlobalSession session2 = GlobalSession.createGlobalSession("test3", "test4", "test002", 100);
-        String xid2 = XID.generateXID(session2.getTransactionId());
-        session2.setXid(xid2);
-        session2.setTransactionId(session2.getTransactionId());
-        session2.setBeginTime(System.currentTimeMillis());
-        session2.setApplicationData("abc1=878s2");
-        session2.setStatus(GlobalStatus.Begin);
-        sessionManager.addGlobalSession(session2);
-
-        GlobalSession session3 = GlobalSession.createGlobalSession("test5", "test6", "test003", 100);
-        String xid3 = XID.generateXID(session3.getTransactionId());
-        session3.setXid(xid3);
-        session3.setTransactionId(session3.getTransactionId());
-        session3.setBeginTime(System.currentTimeMillis());
-        session3.setApplicationData("abc2=878s3");
-        session3.setStatus(GlobalStatus.Begin);
-        sessionManager.addGlobalSession(session3);
-
-        GlobalSession session4 = GlobalSession.createGlobalSession("test7", "test8", "test004", 100);
-        String xid4 = XID.generateXID(session4.getTransactionId());
-        session4.setXid(xid4);
-        session4.setTransactionId(session4.getTransactionId());
-        session4.setBeginTime(System.currentTimeMillis());
-        session4.setApplicationData("abc3=878s1");
-        session4.setStatus(GlobalStatus.Finished);
-        sessionManager.addGlobalSession(session4);
-
-        GlobalSession session5 = GlobalSession.createGlobalSession("test9", "test10", "test005", 100);
-        String xid5 = XID.generateXID(session5.getTransactionId());
-        session5.setXid(xid5);
-        session5.setTransactionId(session5.getTransactionId());
-        session5.setBeginTime(System.currentTimeMillis());
-        session5.setApplicationData("abc3=878s1");
-        session5.setStatus(GlobalStatus.Finished);
-        sessionManager.addGlobalSession(session5);
-
-        //first:  setLogQueryLimit > totalCount
-        //second: setLogQueryLimit = totalCount
-        //third:  setLogQueryLimit < totalCount
-        redisTransactionStoreManager.setLogQueryLimit(3);
-        List<GlobalSession> globalSessions = redisTransactionStoreManager.readSession(GlobalStatus.values(), false);
-        LOGGER.info("the limit  Sessions result is:[{}]", globalSessions);
-        LOGGER.info("the limit  Sessions result size is:[{}]", globalSessions.size());
-
-        //first page
-        final List<GlobalSession> globalSessions1 = redisTransactionStoreManager.findGlobalSessionByPage(1, 2, true);
-        List<GlobalSessionVO> result = new ArrayList<>();
-        convertToGlobalSessionVo(result, globalSessions1);
-        LOGGER.info("the first page result is:[{}]", result);
-        LOGGER.info("the first page result size is:[{}]", result.size());
-
-        //second page
-        final List<GlobalSession> globalSessions2 = redisTransactionStoreManager.findGlobalSessionByPage(2, 2, true);
-        List<GlobalSessionVO> result1 = new ArrayList<>();
-        convertToGlobalSessionVo(result1, globalSessions2);
-        LOGGER.info("the second page result is:[{}]", result1);
-        LOGGER.info("the second page result size is:[{}]", result1.size());
-
-        //third page
-        final List<GlobalSession> globalSessions3 = redisTransactionStoreManager.findGlobalSessionByPage(3, 2, true);
-        List<GlobalSessionVO> result2 = new ArrayList<>();
-        convertToGlobalSessionVo(result2, globalSessions3);
-        LOGGER.info("the third page result is:[{}]", result2);
-        LOGGER.info("the third page result size is:[{}]", result2.size());
-
-        final List<GlobalSession> globalSessions4 = redisTransactionStoreManager.findGlobalSessionByPage(1, 5, true);
-        List<GlobalSessionVO> result3 = new ArrayList<>();
-        convertToGlobalSessionVo(result3, globalSessions4);
-        LOGGER.info("the All page result is:[{}]", result3);
-        LOGGER.info("the All page result size is:[{}]", result3.size());
-
-        final List<GlobalSession> globalSessions5 = redisTransactionStoreManager.findGlobalSessionByPage(4, 2, true);
-        List<GlobalSessionVO> result4 = new ArrayList<>();
-        convertToGlobalSessionVo(result3, globalSessions5);
-        LOGGER.info("the four page result is:[{}]", result4);
-        LOGGER.info("the four page result size is:[{}]", result4.size());
-
-        // test statusByPage
-        GlobalSessionParam param = new GlobalSessionParam();
-        // param.setPageNum(1);
-        // param.setPageSize(1);
-        // param.setStatus(1);
-        final List<GlobalSession> globalSessionStatus = redisTransactionStoreManager.readSessionStatusByPage(param);
-        LOGGER.info("the  globalSessionStatus result is:[{}]", globalSessionStatus);
-        LOGGER.info("the  globalSessionStatus result size is:[{}]", globalSessionStatus);
-        sessionManager.removeGlobalSession(session1);
-        sessionManager.removeGlobalSession(session2);
-        sessionManager.removeGlobalSession(session3);
-        sessionManager.removeGlobalSession(session4);
-        sessionManager.removeGlobalSession(session5);
-        sessionManager.removeGlobalSession(session);
     }
 
     @Test
@@ -296,9 +162,117 @@
         LOGGER.info("the limit All Sessions result is:[{}]", globalSessions);
     }
 
-    @AfterAll
-    public static void close(){
-        redisTransactionStoreManager=null;
+    @Test
+    public synchronized void testInsertGlobalSessionDataAndQuery() throws TransactionException {
+        GlobalSession session = GlobalSession.createGlobalSession("test", "test", "test123", 100);
+        String xid = XID.generateXID(session.getTransactionId());
+        session.setXid(xid);
+        session.setTransactionId(session.getTransactionId());
+        session.setBeginTime(System.currentTimeMillis());
+        session.setApplicationData("abc=878s");
+        session.setStatus(GlobalStatus.Begin);
+        sessionManager.addGlobalSession(session);
+
+        GlobalSession session1 = GlobalSession.createGlobalSession("test1", "test2", "test001", 100);
+        String xid1 = XID.generateXID(session1.getTransactionId());
+        session1.setXid(xid1);
+        session1.setTransactionId(session1.getTransactionId());
+        session1.setBeginTime(System.currentTimeMillis());
+        session1.setApplicationData("abc=878s1");
+        session1.setStatus(GlobalStatus.UnKnown);
+        sessionManager.addGlobalSession(session1);
+
+        GlobalSession session2 = GlobalSession.createGlobalSession("test3", "test4", "test002", 100);
+        String xid2 = XID.generateXID(session2.getTransactionId());
+        session2.setXid(xid2);
+        session2.setTransactionId(session2.getTransactionId());
+        session2.setBeginTime(System.currentTimeMillis());
+        session2.setApplicationData("abc1=878s2");
+        session2.setStatus(GlobalStatus.Begin);
+        sessionManager.addGlobalSession(session2);
+
+        GlobalSession session3 = GlobalSession.createGlobalSession("test5", "test6", "test003", 100);
+        String xid3 = XID.generateXID(session3.getTransactionId());
+        session3.setXid(xid3);
+        session3.setTransactionId(session3.getTransactionId());
+        session3.setBeginTime(System.currentTimeMillis());
+        session3.setApplicationData("abc2=878s3");
+        session3.setStatus(GlobalStatus.Begin);
+        sessionManager.addGlobalSession(session3);
+
+        GlobalSession session4 = GlobalSession.createGlobalSession("test7", "test8", "test004", 100);
+        String xid4 = XID.generateXID(session4.getTransactionId());
+        session4.setXid(xid4);
+        session4.setTransactionId(session4.getTransactionId());
+        session4.setBeginTime(System.currentTimeMillis());
+        session4.setApplicationData("abc3=878s1");
+        session4.setStatus(GlobalStatus.Finished);
+        sessionManager.addGlobalSession(session4);
+
+        GlobalSession session5 = GlobalSession.createGlobalSession("test9", "test10", "test005", 100);
+        String xid5 = XID.generateXID(session5.getTransactionId());
+        session5.setXid(xid5);
+        session5.setTransactionId(session5.getTransactionId());
+        session5.setBeginTime(System.currentTimeMillis());
+        session5.setApplicationData("abc3=878s1");
+        session5.setStatus(GlobalStatus.Finished);
+        sessionManager.addGlobalSession(session5);
+
+        //first:  setLogQueryLimit > totalCount
+        //second: setLogQueryLimit = totalCount
+        //third:  setLogQueryLimit < totalCount
+        redisTransactionStoreManager.setLogQueryLimit(3);
+        List<GlobalSession> globalSessions = redisTransactionStoreManager.readSession(GlobalStatus.values(), false);
+        LOGGER.info("the limit  Sessions result is:[{}]", globalSessions);
+        LOGGER.info("the limit  Sessions result size is:[{}]", globalSessions.size());
+
+        //first page
+        final List<GlobalSession> globalSessions1 = redisTransactionStoreManager.findGlobalSessionByPage(1, 2, true);
+        List<GlobalSessionVO> result = new ArrayList<>();
+        convertToGlobalSessionVo(result, globalSessions1);
+        LOGGER.info("the first page result is:[{}]", result);
+        LOGGER.info("the first page result size is:[{}]", result.size());
+
+        //second page
+        final List<GlobalSession> globalSessions2 = redisTransactionStoreManager.findGlobalSessionByPage(2, 2, true);
+        List<GlobalSessionVO> result1 = new ArrayList<>();
+        convertToGlobalSessionVo(result1, globalSessions2);
+        LOGGER.info("the second page result is:[{}]", result1);
+        LOGGER.info("the second page result size is:[{}]", result1.size());
+
+        //third page
+        final List<GlobalSession> globalSessions3 = redisTransactionStoreManager.findGlobalSessionByPage(3, 2, true);
+        List<GlobalSessionVO> result2 = new ArrayList<>();
+        convertToGlobalSessionVo(result2, globalSessions3);
+        LOGGER.info("the third page result is:[{}]", result2);
+        LOGGER.info("the third page result size is:[{}]", result2.size());
+
+        final List<GlobalSession> globalSessions4 = redisTransactionStoreManager.findGlobalSessionByPage(1, 5, true);
+        List<GlobalSessionVO> result3 = new ArrayList<>();
+        convertToGlobalSessionVo(result3, globalSessions4);
+        LOGGER.info("the All page result is:[{}]", result3);
+        LOGGER.info("the All page result size is:[{}]", result3.size());
+
+        final List<GlobalSession> globalSessions5 = redisTransactionStoreManager.findGlobalSessionByPage(4, 2, true);
+        List<GlobalSessionVO> result4 = new ArrayList<>();
+        convertToGlobalSessionVo(result3, globalSessions5);
+        LOGGER.info("the four page result is:[{}]", result4);
+        LOGGER.info("the four page result size is:[{}]", result4.size());
+
+        // test statusByPage
+        GlobalSessionParam param = new GlobalSessionParam();
+        // param.setPageNum(1);
+        // param.setPageSize(1);
+        // param.setStatus(1);
+        final List<GlobalSession> globalSessionStatus = redisTransactionStoreManager.readSessionStatusByPage(param);
+        LOGGER.info("the  globalSessionStatus result is:[{}]", globalSessionStatus);
+        LOGGER.info("the  globalSessionStatus result size is:[{}]", globalSessionStatus);
+        sessionManager.removeGlobalSession(session1);
+        sessionManager.removeGlobalSession(session2);
+        sessionManager.removeGlobalSession(session3);
+        sessionManager.removeGlobalSession(session4);
+        sessionManager.removeGlobalSession(session5);
+        sessionManager.removeGlobalSession(session);
     }
 
 }