<?xml version="1.0" encoding="UTF-8"?>
<!--
  ~  Copyright 1999-2019 Seata.io Group.
  ~
  ~  Licensed under the Apache License, Version 2.0 (the "License");
  ~  you may not use this file except in compliance with the License.
  ~  You may obtain a copy of the License at
  ~
  ~       http://www.apache.org/licenses/LICENSE-2.0
  ~
  ~  Unless required by applicable law or agreed to in writing, software
  ~  distributed under the License is distributed on an "AS IS" BASIS,
  ~  WITHOUT WARRANTIES OR CONDITIONS OF ANY KIND, either express or implied.
  ~  See the License for the specific language governing permissions and
  ~  limitations under the License.
  -->
<project xmlns="http://maven.apache.org/POM/4.0.0"
         xmlns:xsi="http://www.w3.org/2001/XMLSchema-instance"
         xsi:schemaLocation="http://maven.apache.org/POM/4.0.0 http://maven.apache.org/xsd/maven-4.0.0.xsd">

    <groupId>io.seata</groupId>
    <artifactId>seata-bom</artifactId>
    <version>1.5.0-SNAPSHOT</version>

    <modelVersion>4.0.0</modelVersion>
    <packaging>pom</packaging>

    <name>Seata bom ${project.version}</name>
    <description>Seata bom</description>

    <url>http://seata.io</url>
    <licenses>
        <license>
            <name>Apache License, Version 2.0</name>
            <url>http://www.apache.org/licenses/LICENSE-2.0</url>
            <distribution>repo</distribution>
        </license>
    </licenses>
    <developers>
        <developer>
            <id>Seata</id>
            <name>Seata</name>
            <url>http://seata.io</url>
        </developer>
    </developers>

    <organization>
        <name>Seata</name>
        <url>https://github.com/seata</url>
    </organization>

    <issueManagement>
        <system>github</system>
        <url>https://github.com/seata/seata/issues</url>
    </issueManagement>

    <scm>
        <url>git@github.com:seata/seata.git</url>
        <connection>scm:git@github.com:seata/seata.git</connection>
        <developerConnection>scm:git@github.com:seata/seata.git</developerConnection>
    </scm>

    <properties>
        <spring.version>4.3.23.RELEASE</spring.version>
        <netty4.version>4.1.30.Final</netty4.version>
        <dubbo.version>2.7.0</dubbo.version>
        <dubbo.alibaba.version>2.6.5</dubbo.alibaba.version>
        <sofa.rpc.version>5.5.3</sofa.rpc.version>
        <fastjson.version>1.2.73</fastjson.version>
        <protostuff.version>1.6.0</protostuff.version>
        <config.version>1.2.1</config.version>
        <slf4j-api.version>1.7.22</slf4j-api.version>
        <logback-classic.version>1.2.0</logback-classic.version>
        <commons-lang.version>2.6</commons-lang.version>
        <commons-pool2.version>2.4.2</commons-pool2.version>
        <commons-pool.version>1.6</commons-pool.version>
        <commons-dbcp2.version>2.7.0</commons-dbcp2.version>
        <hikari.version>3.4.3</hikari.version>
        <cglib.version>3.1</cglib.version>
        <aopalliance.version>1.0</aopalliance.version>
        <zkclient.version>0.11</zkclient.version>
        <apache-zookeeper.version>3.4.14</apache-zookeeper.version>
        <curator-test.version>2.9.1</curator-test.version>
        <spring-context-support.version>1.0.2</spring-context-support.version>
        <jacoco-maven-plugin.version>0.8.3</jacoco-maven-plugin.version>
        <apollo-client.version>1.6.0</apollo-client.version>
        <redis-clients.version>3.2.0</redis-clients.version>
        <mock-jedis.version>0.1.16</mock-jedis.version>
        <eureka-clients.version>1.9.5</eureka-clients.version>
        <consul-clients.version>1.4.2</consul-clients.version>
        <nacos-client.version>1.3.3</nacos-client.version>
        <etcd-client-v3.version>0.3.0</etcd-client-v3.version>
        <testcontainers.version>1.11.2</testcontainers.version>
        <guava.version>27.0.1-jre</guava.version>
        <javax-inject.version>1</javax-inject.version>
        <archaius-core.version>0.7.6</archaius-core.version>
        <sofa.registry.version>5.2.0</sofa.registry.version>
        <httpclient.version>4.5.8</httpclient.version>
        <httpcore.version>4.4.11</httpcore.version>
        <antlr4.version>4.8</antlr4.version>
        <druid.version>1.1.23</druid.version>
        <caffeine.version>2.7.0</caffeine.version>
        <oracle.client.version>10.2.0.3.0</oracle.client.version>
        <mysql.client.version>5.1.35</mysql.client.version>
        <postgres.client.version>42.1.4</postgres.client.version>
        <h2.version>1.4.181</h2.version>
        <motan.version>1.0.0</motan.version>
        <jackson.version>2.9.9</jackson.version>
        <jcommander.version>1.72</jcommander.version>
        <annotation.api.version>1.2</annotation.api.version>
        <xz.version>1.8</xz.version>
        <commons-compress.version>1.19</commons-compress.version>
        <ant.version>1.10.6</ant.version>
        <snakeyaml.version>1.26</snakeyaml.version>
        <lz4.version>1.7.1</lz4.version>

        <!-- Compiler settings properties -->
        <maven.compiler.source>1.8</maven.compiler.source>
        <maven.compiler.target>1.8</maven.compiler.target>
        <project.build.sourceEncoding>UTF-8</project.build.sourceEncoding>
        <protobuf.version>3.7.1</protobuf.version>
        <grpc.version>1.17.1</grpc.version>
        <junit.version>4.12</junit.version>
        <kryo.version>4.0.2</kryo.version>
        <kryo-serializers.version>0.42</kryo-serializers.version>
        <hessian.version>4.0.63</hessian.version>
        <fst.version>2.57</fst.version>
        <groovy.version>2.4.4</groovy.version>
<<<<<<< HEAD
        <jraft.version>1.3.5</jraft.version>
=======
        <mariadb.version>2.7.2</mariadb.version>
>>>>>>> 9beea741
    </properties>

    <dependencyManagement>
        <dependencies>
            <!-- spring  -->
            <dependency>
                <groupId>org.springframework</groupId>
                <artifactId>spring-framework-bom</artifactId>
                <version>${spring.version}</version>
                <type>pom</type>
                <scope>import</scope>
            </dependency>

            <!-- the 3rd part -->
            <dependency>
                <groupId>io.netty</groupId>
                <artifactId>netty-all</artifactId>
                <version>${netty4.version}</version>
            </dependency>
            <dependency>
                <groupId>com.alibaba</groupId>
                <artifactId>fastjson</artifactId>
                <version>${fastjson.version}</version>
            </dependency>
            <dependency>
                <groupId>org.antlr</groupId>
                <artifactId>antlr4</artifactId>
                <version>${antlr4.version}</version>
            </dependency>
            <dependency>
                <groupId>com.alibaba</groupId>
                <artifactId>druid</artifactId>
                <version>${druid.version}</version>
            </dependency>
            <dependency>
                <groupId>com.alipay.sofa</groupId>
                <artifactId>sofa-rpc-all</artifactId>
                <version>${sofa.rpc.version}</version>
            </dependency>
            <dependency>
                <groupId>io.protostuff</groupId>
                <artifactId>protostuff-core</artifactId>
                <version>${protostuff.version}</version>
            </dependency>
            <dependency>
                <groupId>io.protostuff</groupId>
                <artifactId>protostuff-runtime</artifactId>
                <version>${protostuff.version}</version>
            </dependency>
            <dependency>
                <groupId>com.typesafe</groupId>
                <artifactId>config</artifactId>
                <version>${config.version}</version>
            </dependency>
            <dependency>
                <groupId>org.yaml</groupId>
                <artifactId>snakeyaml</artifactId>
                <version>${snakeyaml.version}</version>
            </dependency>
            <dependency>
                <groupId>org.slf4j</groupId>
                <artifactId>slf4j-api</artifactId>
                <version>${slf4j-api.version}</version>
            </dependency>
            <dependency>
                <groupId>ch.qos.logback</groupId>
                <artifactId>logback-classic</artifactId>
                <version>${logback-classic.version}</version>
            </dependency>
            <dependency>
                <groupId>commons-lang</groupId>
                <artifactId>commons-lang</artifactId>
                <version>${commons-lang.version}</version>
            </dependency>
            <dependency>
                <groupId>org.apache.commons</groupId>
                <artifactId>commons-pool2</artifactId>
                <version>${commons-pool2.version}</version>
            </dependency>
            <dependency>
                <groupId>commons-pool</groupId>
                <artifactId>commons-pool</artifactId>
                <version>${commons-pool.version}</version>
            </dependency>
            <dependency>
                <groupId>com.google.protobuf</groupId>
                <artifactId>protobuf-java</artifactId>
                <version>${protobuf.version}</version>
            </dependency>
            <dependency>
                <groupId>org.apache.dubbo</groupId>
                <artifactId>dubbo</artifactId>
                <version>${dubbo.version}</version>
            </dependency>
            <dependency>
                <groupId>com.alibaba</groupId>
                <artifactId>dubbo</artifactId>
                <version>${dubbo.alibaba.version}</version>
            </dependency>
            <dependency>
                <groupId>cglib</groupId>
                <artifactId>cglib</artifactId>
                <version>${cglib.version}</version>
            </dependency>
            <dependency>
                <groupId>aopalliance</groupId>
                <artifactId>aopalliance</artifactId>
                <version>${aopalliance.version}</version>
            </dependency>
            <dependency>
                <groupId>com.101tec</groupId>
                <artifactId>zkclient</artifactId>
                <version>${zkclient.version}</version>
                <exclusions>
                    <exclusion>
                        <artifactId>slf4j-log4j12</artifactId>
                        <groupId>org.slf4j</groupId>
                    </exclusion>
                    <exclusion>
                        <artifactId>io.netty</artifactId>
                        <groupId>netty</groupId>
                    </exclusion>
                    <exclusion>
                        <artifactId>org.apache.zookeeper</artifactId>
                        <groupId>zookeeper</groupId>
                    </exclusion>
                </exclusions>
            </dependency>
            <dependency>
                <groupId>org.apache.zookeeper</groupId>
                <artifactId>zookeeper</artifactId>
                <version>${apache-zookeeper.version}</version>
                <exclusions>
                    <exclusion>
                        <artifactId>io.netty</artifactId>
                        <groupId>netty</groupId>
                    </exclusion>
                </exclusions>
            </dependency>
            <dependency>
                <groupId>org.apache.curator</groupId>
                <artifactId>curator-test</artifactId>
                <version>${curator-test.version}</version>
            </dependency>
            <dependency>
                <groupId>com.alipay.sofa</groupId>
                <artifactId>registry-client-all</artifactId>
                <version>${sofa.registry.version}</version>
            </dependency>
            <dependency>
                <groupId>com.alipay.sofa</groupId>
                <artifactId>registry-test</artifactId>
                <version>${sofa.registry.version}</version>
                <exclusions>
                    <exclusion>
                        <artifactId>log4j-over-slf4j</artifactId>
                        <groupId>org.slf4j</groupId>
                    </exclusion>
                    <exclusion>
                        <artifactId>log4j-jcl</artifactId>
                        <groupId>org.apache.logging.log4j</groupId>
                    </exclusion>
                    <exclusion>
                        <artifactId>log4j-core</artifactId>
                        <groupId>org.apache.logging.log4j</groupId>
                    </exclusion>
                    <exclusion>
                        <artifactId>log4j-api</artifactId>
                        <groupId>org.apache.logging.log4j</groupId>
                    </exclusion>
                </exclusions>
            </dependency>
            <dependency>
                <groupId>com.alibaba.spring</groupId>
                <artifactId>spring-context-support</artifactId>
                <version>${spring-context-support.version}</version>
            </dependency>
            <dependency>
                <groupId>com.alibaba.nacos</groupId>
                <artifactId>nacos-client</artifactId>
                <version>${nacos-client.version}</version>
            </dependency>
            <dependency>
                <groupId>com.ctrip.framework.apollo</groupId>
                <artifactId>apollo-client</artifactId>
                <version>${apollo-client.version}</version>
            </dependency>
            <dependency>
                <groupId>redis.clients</groupId>
                <artifactId>jedis</artifactId>
                <version>${redis-clients.version}</version>
            </dependency>
            <dependency>
                <groupId>com.github.fppt</groupId>
                <artifactId>jedis-mock</artifactId>
                <version>${mock-jedis.version}</version>
                <scope>test</scope>
            </dependency>
            <dependency>
                <groupId>com.netflix.eureka</groupId>
                <artifactId>eureka-client</artifactId>
                <version>${eureka-clients.version}</version>
            </dependency>
            <dependency>
                <groupId>com.netflix.archaius</groupId>
                <artifactId>archaius-core</artifactId>
                <version>${archaius-core.version}</version>
            </dependency>
            <dependency>
                <groupId>com.ecwid.consul</groupId>
                <artifactId>consul-api</artifactId>
                <version>${consul-clients.version}</version>
            </dependency>
            <dependency>
                <groupId>io.etcd</groupId>
                <artifactId>jetcd-core</artifactId>
                <version>${etcd-client-v3.version}</version>
                <exclusions>
                    <exclusion>
                        <groupId>io.netty</groupId>
                        <artifactId>netty-codec-http</artifactId>
                    </exclusion>
                    <exclusion>
                        <groupId>io.netty</groupId>
                        <artifactId>netty-codec-http2</artifactId>
                    </exclusion>
                    <exclusion>
                        <groupId>io.netty</groupId>
                        <artifactId>netty-handler-proxy</artifactId>
                    </exclusion>
                    <exclusion>
                        <groupId>io.netty</groupId>
                        <artifactId>netty-handler</artifactId>
                    </exclusion>
                </exclusions>
            </dependency>
            <dependency>
                <groupId>com.google.guava</groupId>
                <artifactId>guava</artifactId>
                <version>${guava.version}</version>
            </dependency>
            <dependency>
                <groupId>io.etcd</groupId>
                <artifactId>jetcd-launcher</artifactId>
                <version>${etcd-client-v3.version}</version>
            </dependency>
            <dependency>
                <groupId>org.testcontainers</groupId>
                <artifactId>testcontainers</artifactId>
                <version>${testcontainers.version}</version>
            </dependency>
            <dependency>
                <groupId>javax.inject</groupId>
                <artifactId>javax.inject</artifactId>
                <version>${javax-inject.version}</version>
            </dependency>
            <dependency>
                <groupId>org.apache.httpcomponents</groupId>
                <artifactId>httpclient</artifactId>
                <version>${httpclient.version}</version>
            </dependency>
            <dependency>
                <groupId>org.apache.httpcomponents</groupId>
                <artifactId>httpcore</artifactId>
                <version>${httpcore.version}</version>
            </dependency>
            <dependency>
                <groupId>com.github.ben-manes.caffeine</groupId>
                <artifactId>caffeine</artifactId>
                <version>${caffeine.version}</version>
            </dependency>
            <dependency>
                <groupId>mysql</groupId>
                <artifactId>mysql-connector-java</artifactId>
                <version>${mysql.client.version}</version>
            </dependency>
            <dependency>
                <groupId>org.postgresql</groupId>
                <artifactId>postgresql</artifactId>
                <version>${postgres.client.version}</version>
            </dependency>
            <dependency>
                <groupId>com.weibo</groupId>
                <artifactId>motan-core</artifactId>
                <version>${motan.version}</version>
                <exclusions>
                    <exclusion>
                        <artifactId>slf4j-log4j12</artifactId>
                        <groupId>org.slf4j</groupId>
                    </exclusion>
                </exclusions>
            </dependency>
            <dependency>
                <groupId>com.weibo</groupId>
                <artifactId>motan-transport-netty</artifactId>
                <version>${motan.version}</version>
                <exclusions>
                    <exclusion>
                        <artifactId>slf4j-log4j12</artifactId>
                        <groupId>org.slf4j</groupId>
                    </exclusion>
                </exclusions>
            </dependency>
            <dependency>
                <groupId>com.fasterxml.jackson.core</groupId>
                <artifactId>jackson-databind</artifactId>
                <version>${jackson.version}</version>
            </dependency>
            <!--only used for seata-server-->
            <dependency>
                <groupId>com.beust</groupId>
                <artifactId>jcommander</artifactId>
                <version>${jcommander.version}</version>
            </dependency>

            <dependency>
                <groupId>io.grpc</groupId>
                <artifactId>grpc-testing</artifactId>
                <scope>test</scope>
                <version>${grpc.version}</version>
            </dependency>
            <dependency>
                <groupId>io.grpc</groupId>
                <artifactId>grpc-netty</artifactId>
                <version>${grpc.version}</version>
            </dependency>
            <dependency>
                <groupId>io.grpc</groupId>
                <artifactId>grpc-protobuf</artifactId>
                <version>${grpc.version}</version>
            </dependency>
            <dependency>
                <groupId>io.grpc</groupId>
                <artifactId>grpc-stub</artifactId>
                <version>${grpc.version}</version>
            </dependency>
            <dependency>
                <groupId>com.esotericsoftware</groupId>
                <artifactId>kryo</artifactId>
                <version>${kryo.version}</version>
            </dependency>
            <dependency>
                <groupId>de.javakaffee</groupId>
                <artifactId>kryo-serializers</artifactId>
                <version>${kryo-serializers.version}</version>
            </dependency>
            <dependency>
                <groupId>com.caucho</groupId>
                <artifactId>hessian</artifactId>
                <version>${hessian.version}</version>
            </dependency>
            <dependency>
                <groupId>de.ruedigermoeller</groupId>
                <artifactId>fst</artifactId>
                <version>${fst.version}</version>
            </dependency>
            <dependency>
                <groupId>org.apache.commons</groupId>
                <artifactId>commons-dbcp2</artifactId>
                <version>${commons-dbcp2.version}</version>
            </dependency>
            <dependency>
                <groupId>com.zaxxer</groupId>
                <artifactId>HikariCP</artifactId>
                <version>${hikari.version}</version>
            </dependency>
            <dependency>
                <groupId>com.h2database</groupId>
                <artifactId>h2</artifactId>
                <version>${h2.version}</version>
            </dependency>
            <dependency>
                <groupId>javax.annotation</groupId>
                <artifactId>javax.annotation-api</artifactId>
                <version>${annotation.api.version}</version>
                <scope>provided</scope>
            </dependency>
            <dependency>
                <groupId>org.tukaani</groupId>
                <artifactId>xz</artifactId>
                <version>${xz.version}</version>
            </dependency>
            <dependency>
                <groupId>org.apache.commons</groupId>
                <artifactId>commons-compress</artifactId>
                <version>${commons-compress.version}</version>
            </dependency>
            <dependency>
                <groupId>org.apache.ant</groupId>
                <artifactId>ant</artifactId>
                <version>${ant.version}</version>
            </dependency>
            <dependency>
                <groupId>org.lz4</groupId>
                <artifactId>lz4-java</artifactId>
                <version>${lz4.version}</version>
            </dependency>
            <dependency>
                <groupId>org.codehaus.groovy</groupId>
                <artifactId>groovy-all</artifactId>
                <version>${groovy.version}</version>
                <exclusions>
                    <exclusion>
                        <groupId>org.junit.jupiter</groupId>
                        <artifactId>junit-jupiter-engine</artifactId>
                    </exclusion>
                    <exclusion>
                        <groupId>org.junit.platform</groupId>
                        <artifactId>junit-platform-launcher</artifactId>
                    </exclusion>
                </exclusions>
            </dependency>
<<<<<<< HEAD
            <!-- jraft  -->
            <dependency>
                <groupId>com.alipay.sofa</groupId>
                <artifactId>jraft-core</artifactId>
                <version>${jraft.version}</version>
=======
            <dependency>
                <groupId>org.mariadb.jdbc</groupId>
                <artifactId>mariadb-java-client</artifactId>
                <version>${mariadb.version}</version>
>>>>>>> 9beea741
            </dependency>
        </dependencies>
    </dependencyManagement>

    <profiles>
        <profile>
            <id>release</id>
            <build>
                <plugins>
                    <plugin>
                        <groupId>org.apache.maven.plugins</groupId>
                        <artifactId>maven-javadoc-plugin</artifactId>
                        <version>2.10.4</version>
                        <configuration>
                            <charset>${project.build.sourceEncoding}</charset>
                            <failOnError>false</failOnError>
                        </configuration>
                        <executions>
                            <execution>
                                <phase>package</phase>
                                <goals>
                                    <goal>jar</goal>
                                </goals>
                            </execution>
                        </executions>
                    </plugin>
                    <!-- GPG -->
                    <plugin>
                        <groupId>org.sonatype.plugins</groupId>
                        <artifactId>nexus-staging-maven-plugin</artifactId>
                        <version>1.6.7</version>
                        <extensions>true</extensions>
                        <configuration>
                            <serverId>oss_seata</serverId>
                            <nexusUrl>https://oss.sonatype.org/</nexusUrl>
                            <autoReleaseAfterClose>false</autoReleaseAfterClose>
                        </configuration>
                    </plugin>
                    <plugin>
                        <groupId>org.apache.maven.plugins</groupId>
                        <artifactId>maven-gpg-plugin</artifactId>
                        <version>1.6</version>
                        <executions>
                            <execution>
                                <id>sign-artifacts</id>
                                <phase>verify</phase>
                                <goals>
                                    <goal>sign</goal>
                                </goals>
                                <configuration>
                                    <keyname>A1C4DAB9B220DBA0C277E945D6A1420D747D1EE0</keyname>
                                </configuration>
                            </execution>
                        </executions>
                    </plugin>
                    <plugin>
                        <groupId>org.apache.maven.plugins</groupId>
                        <artifactId>maven-enforcer-plugin</artifactId>
                        <version>3.0.0-M3</version>
                        <executions>
                            <execution>
                                <id>enforce-maven</id>
                                <goals>
                                    <goal>enforce</goal>
                                </goals>
                                <configuration>
                                    <rules>
                                        <requireMavenVersion>
                                            <version>[3.6.0,)</version>
                                        </requireMavenVersion>
                                    </rules>
                                </configuration>
                            </execution>
                        </executions>
                    </plugin>
                </plugins>
            </build>

            <distributionManagement>
                <snapshotRepository>
                    <id>oss_seata</id>
                    <url>https://oss.sonatype.org/content/repositories/snapshots</url>
                </snapshotRepository>
                <repository>
                    <id>oss_seata</id>
                    <url>https://oss.sonatype.org/service/local/staging/deploy/maven2/</url>
                </repository>
            </distributionManagement>

        </profile>
    </profiles>

</project><|MERGE_RESOLUTION|>--- conflicted
+++ resolved
@@ -126,11 +126,8 @@
         <hessian.version>4.0.63</hessian.version>
         <fst.version>2.57</fst.version>
         <groovy.version>2.4.4</groovy.version>
-<<<<<<< HEAD
         <jraft.version>1.3.5</jraft.version>
-=======
         <mariadb.version>2.7.2</mariadb.version>
->>>>>>> 9beea741
     </properties>
 
     <dependencyManagement>
@@ -543,18 +540,15 @@
                     </exclusion>
                 </exclusions>
             </dependency>
-<<<<<<< HEAD
-            <!-- jraft  -->
             <dependency>
                 <groupId>com.alipay.sofa</groupId>
                 <artifactId>jraft-core</artifactId>
                 <version>${jraft.version}</version>
-=======
+            </dependency>
             <dependency>
                 <groupId>org.mariadb.jdbc</groupId>
                 <artifactId>mariadb-java-client</artifactId>
                 <version>${mariadb.version}</version>
->>>>>>> 9beea741
             </dependency>
         </dependencies>
     </dependencyManagement>
