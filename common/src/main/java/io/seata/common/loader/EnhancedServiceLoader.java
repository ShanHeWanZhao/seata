--- conflicted
+++ resolved
@@ -44,11 +44,13 @@
  */
 public class EnhancedServiceLoader {
 
+    // 当前类load指定的class的加载文件路径
     public static final String SERVICES_DIRECTORY = "META-INF/services/";
     public static final String SEATA_DIRECTORY = "META-INF/seata/";
 
     /**
-     * Class->InnerEnhancedServiceLoader map
+     * Class->InnerEnhancedServiceLoader map <p/>
+     * 静态的全局属性，加载的类和当前InnerEnhancedServiceLoader类的对应缓存
      */
     private static final ConcurrentMap<Class<?>, InnerEnhancedServiceLoader<?>> SERVICE_LOADERS =
             new ConcurrentHashMap<>();
@@ -248,48 +250,28 @@
 
     private static class InnerEnhancedServiceLoader<S> {
         private static final Logger LOGGER = LoggerFactory.getLogger(InnerEnhancedServiceLoader.class);
-<<<<<<< HEAD
-=======
-        // 当前类load指定的class的加载文件路径
-        private static final String SERVICES_DIRECTORY = "META-INF/services/";
-        private static final String SEATA_DIRECTORY = "META-INF/seata/";
-
-        /**
-         * 静态的全局属性，加载的类和当前InnerEnhancedServiceLoader类的对应缓存
-         */
-        private static final ConcurrentMap<Class<?>, InnerEnhancedServiceLoader<?>> SERVICE_LOADERS =
-                new ConcurrentHashMap<>();
->>>>>>> 7f0948c5
 
         /**
          * 当前加载的类
          */
         private final Class<S> type;
-<<<<<<< HEAD
         private final Holder<List<ExtensionDefinition<S>>> definitionsHolder = new Holder<>();
+        /**
+         * key: 加载的class的解析定义 <p/>
+         * value: 单例对象的持有器 (只有单例对象才会缓存)
+         */
         private final ConcurrentMap<ExtensionDefinition<S>, Holder<Object>> definitionToInstanceMap =
                 new ConcurrentHashMap<>();
-        private final ConcurrentMap<String, List<ExtensionDefinition<S>>> nameToDefinitionsMap = new ConcurrentHashMap<>();
-        private final ConcurrentMap<Class<?>, ExtensionDefinition<S>> classToDefinitionMap = new ConcurrentHashMap<>();
-=======
-        private final Holder<List<ExtensionDefinition>> definitionsHolder = new Holder<>();
-        /**
-         * key: 加载的class的解析定义 <p/>
-         * value: 单例对象的持有器 (只有单例对象才会缓存)
-         */
-        private final ConcurrentMap<ExtensionDefinition, Holder<Object>> definitionToInstanceMap =
-                new ConcurrentHashMap<>();
         /**
          * key: 注解LoadLevel的name<p/>
          * value: 指定的类集和
          */
-        private final ConcurrentMap<String, List<ExtensionDefinition>> nameToDefinitionsMap = new ConcurrentHashMap<>();
+        private final ConcurrentMap<String, List<ExtensionDefinition<S>>> nameToDefinitionsMap = new ConcurrentHashMap<>();
         /**
          * key: 已经解析过加载的class <p/>
          * value: class的解析定义
          */
-        private final ConcurrentMap<Class<?>, ExtensionDefinition> classToDefinitionMap = new ConcurrentHashMap<>();
->>>>>>> 7f0948c5
+        private final ConcurrentMap<Class<?>, ExtensionDefinition<S>> classToDefinitionMap = new ConcurrentHashMap<>();
 
         private InnerEnhancedServiceLoader(Class<S> type) {
             this.type = type;
