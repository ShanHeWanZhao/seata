/*
 *  Copyright 1999-2018 Alibaba Group Holding Ltd.
 *
 *  Licensed under the Apache License, Version 2.0 (the "License");
 *  you may not use this file except in compliance with the License.
 *  You may obtain a copy of the License at
 *
 *       http://www.apache.org/licenses/LICENSE-2.0
 *
 *  Unless required by applicable law or agreed to in writing, software
 *  distributed under the License is distributed on an "AS IS" BASIS,
 *  WITHOUT WARRANTIES OR CONDITIONS OF ANY KIND, either express or implied.
 *  See the License for the specific language governing permissions and
 *  limitations under the License.
 */

package com.alibaba.fescar.rm.datasource.sql.struct;

import java.sql.Connection;
import java.sql.DatabaseMetaData;
import java.sql.ResultSetMetaData;
import java.sql.SQLException;
import java.util.concurrent.Callable;
import java.util.concurrent.ExecutionException;
import java.util.concurrent.TimeUnit;

import com.alibaba.druid.pool.DruidDataSource;
import com.alibaba.druid.util.StringUtils;
import com.alibaba.fescar.common.exception.ShouldNeverHappenException;
import com.alibaba.fescar.core.context.RootContext;
import com.alibaba.fescar.rm.datasource.AbstractConnectionProxy;
import com.alibaba.fescar.rm.datasource.DataSourceProxy;

import com.google.common.cache.Cache;
import com.google.common.cache.CacheBuilder;

public class TableMetaCache {

	private static final long CACHE_SIZE = 100000;

	private static final long EXPIRE_TIME = 900 * 1000;

    private static final Cache<String, TableMeta> TABLE_META_CACHE = CacheBuilder.newBuilder().maximumSize(CACHE_SIZE)
			.expireAfterWrite(EXPIRE_TIME, TimeUnit.MILLISECONDS).softValues().build();

	public static TableMeta getTableMeta(DataSourceProxy dataSourceProxy, String tableName) {
		return getTableMeta(dataSourceProxy.getTargetDataSource(), tableName);
	}

	public static TableMeta getTableMeta(final DruidDataSource druidDataSource, final String tableName) {
		if (StringUtils.isEmpty(tableName)) {
			throw new IllegalArgumentException("TableMeta cannot be fetched without tableName");
		}

		String dataSourceKey = druidDataSource.getUrl();

		TableMeta tmeta = null;
		final String key = dataSourceKey + "." + tableName;
		try {
			tmeta = TABLE_META_CACHE.get(key, new Callable<TableMeta>() {
				@Override
				public TableMeta call() throws Exception {
					return fetchSchema(druidDataSource, tableName);
				}
			});
		} catch (ExecutionException e) {
		}

		if (tmeta == null) {
			try {
				tmeta = fetchSchema(druidDataSource, tableName);
			} catch (SQLException e) {
			}
		}

		if (tmeta == null) {
			throw new ShouldNeverHappenException(String.format("[xid:%s]get tablemeta failed", RootContext.getXID()));
		}
		return tmeta;
	}

	private static TableMeta fetchSchema(DruidDataSource druidDataSource, String tableName) throws SQLException {
		return fetchSchemeInDefaultWay(druidDataSource, tableName);
	}

	private static TableMeta fetchSchemeInDefaultWay(DruidDataSource druidDataSource, String tableName) throws SQLException {
		Connection conn = null;
		java.sql.Statement stmt = null;
		java.sql.ResultSet rs = null;
		try {
			conn = druidDataSource.getConnection();
			stmt = conn.createStatement();
			StringBuffer sb = new StringBuffer("SELECT * FROM " + tableName + " LIMIT 1");
			rs = stmt.executeQuery(sb.toString());
			ResultSetMetaData rsmd = rs.getMetaData();
			DatabaseMetaData dbmd = conn.getMetaData();

<<<<<<< HEAD
			return resultSetMetaToSchema(rsmd, dbmd, tableName);
=======
            return resultSetMetaToSchema(rsmd, dbmd, tableName);
>>>>>>> 35d2c5ab
		} catch (Exception e) {
			if (e instanceof SQLException) {
				throw ((SQLException) e);
			}
			throw new SQLException("Failed to fetch schema of " + tableName, e);

		} finally {
			if (rs != null) {
				rs.close();
			}
			if (stmt != null) {
				stmt.close();
			}
			if (conn != null) {
				conn.close();
			}
		}
	}

	private static TableMeta resultSetMetaToSchema(java.sql.ResultSet rs2, AbstractConnectionProxy conn, String tablename) throws SQLException {
		String tableName = tablename;

		TableMeta tm = new TableMeta();
		tm.setTableName(tableName);
		while (rs2.next()) {
			ColumnMeta col = new ColumnMeta();
			col.setTableName(tableName);
<<<<<<< HEAD
			col.setColumnName(rs2.getString("COLUMN_NAME"));
=======
            col.setColumnName(rs2.getString("COLUMN_NAME"));
>>>>>>> 35d2c5ab
			String datatype = rs2.getString("DATA_TYPE");
			if (StringUtils.equalsIgnoreCase(datatype, "NUMBER")) {
				col.setDataType(java.sql.Types.BIGINT);
			} else if (StringUtils.equalsIgnoreCase(datatype, "VARCHAR2")) {
				col.setDataType(java.sql.Types.VARCHAR);
			} else if (StringUtils.equalsIgnoreCase(datatype, "CHAR")) {
				col.setDataType(java.sql.Types.CHAR);
			} else if (StringUtils.equalsIgnoreCase(datatype, "DATE")) {
				col.setDataType(java.sql.Types.DATE);
			}

			col.setColumnSize(rs2.getInt("DATA_LENGTH"));

			tm.getAllColumns().put(col.getColumnName(), col);
		}

		java.sql.Statement stmt = null;
		java.sql.ResultSet rs1 = null;
		try {
			stmt = conn.getTargetConnection().createStatement();
			rs1 = stmt.executeQuery(
					"select a.constraint_name,  a.column_name from user_cons_columns a, user_constraints b  where a.constraint_name = b.constraint_name and b.constraint_type = 'P' and a.table_name ='"
							+ tableName + "'");
			while (rs1.next()) {
				String indexName = rs1.getString(1);
<<<<<<< HEAD
				String colName = rs1.getString(2);
=======
                String colName = rs1.getString(2);
>>>>>>> 35d2c5ab
				ColumnMeta col = tm.getAllColumns().get(colName);

				if (tm.getAllIndexes().containsKey(indexName)) {
					IndexMeta index = tm.getAllIndexes().get(indexName);
					index.getValues().add(col);
				} else {
					IndexMeta index = new IndexMeta();
					index.setIndexName(indexName);
					index.getValues().add(col);
					index.setIndextype(IndexType.PRIMARY);
					tm.getAllIndexes().put(indexName, index);

				}
			}
		} finally {
			if (rs1 != null) {
				rs1.close();
			}
			if (stmt != null) {
				stmt.close();
			}
		}

		return tm;
	}

<<<<<<< HEAD
	private static TableMeta resultSetMetaToSchema(ResultSetMetaData rsmd, DatabaseMetaData dbmd, String tableName) throws SQLException {
=======
    private static TableMeta resultSetMetaToSchema(ResultSetMetaData rsmd, DatabaseMetaData dbmd, String tableName)
        throws SQLException {
>>>>>>> 35d2c5ab
		String schemaName = rsmd.getSchemaName(1);
		String catalogName = rsmd.getCatalogName(1);

		TableMeta tm = new TableMeta();
		tm.setTableName(tableName);
	
		java.sql.ResultSet rs1 = dbmd.getColumns(catalogName, schemaName, tableName, "%");
		while (rs1.next()) {
			ColumnMeta col = new ColumnMeta();
			col.setTableCat(rs1.getString("TABLE_CAT"));
			col.setTableSchemaName(rs1.getString("TABLE_SCHEM"));
			col.setTableName(rs1.getString("TABLE_NAME"));
<<<<<<< HEAD
			col.setColumnName(rs1.getString("COLUMN_NAME"));
=======
            col.setColumnName(rs1.getString("COLUMN_NAME"));
>>>>>>> 35d2c5ab
			col.setDataType(rs1.getInt("DATA_TYPE"));
			col.setDataTypeName(rs1.getString("TYPE_NAME"));
			col.setColumnSize(rs1.getInt("COLUMN_SIZE"));
			col.setDecimalDigits(rs1.getInt("DECIMAL_DIGITS"));
			col.setNumPrecRadix(rs1.getInt("NUM_PREC_RADIX"));
			col.setNullAble(rs1.getInt("NULLABLE"));
			col.setRemarks(rs1.getString("REMARKS"));
			col.setColumnDef(rs1.getString("COLUMN_DEF"));
			col.setSqlDataType(rs1.getInt("SQL_DATA_TYPE"));
			col.setSqlDatetimeSub(rs1.getInt("SQL_DATETIME_SUB"));
			col.setCharOctetLength(rs1.getInt("CHAR_OCTET_LENGTH"));
			col.setOrdinalPosition(rs1.getInt("ORDINAL_POSITION"));
			col.setIsNullAble(rs1.getString("IS_NULLABLE"));
			col.setIsAutoincrement(rs1.getString("IS_AUTOINCREMENT"));

			tm.getAllColumns().put(col.getColumnName(), col);
		}

		java.sql.ResultSet rs2 = dbmd.getIndexInfo(catalogName, schemaName, tableName, false, true);
		String indexName = "";
		while (rs2.next()) {
			indexName = rs2.getString("INDEX_NAME");
<<<<<<< HEAD
			String colName = rs2.getString("COLUMN_NAME");
=======
            String colName = rs2.getString("COLUMN_NAME");
>>>>>>> 35d2c5ab
			ColumnMeta col = tm.getAllColumns().get(colName);

			if (tm.getAllIndexes().containsKey(indexName)) {
				IndexMeta index = tm.getAllIndexes().get(indexName);
				index.getValues().add(col);
			} else {
				IndexMeta index = new IndexMeta();
				index.setIndexName(indexName);
				index.setNonUnique(rs2.getBoolean("NON_UNIQUE"));
				index.setIndexQualifier(rs2.getString("INDEX_QUALIFIER"));
				index.setIndexName(rs2.getString("INDEX_NAME"));
				index.setType(rs2.getShort("TYPE"));
				index.setOrdinalPosition(rs2.getShort("ORDINAL_POSITION"));
				index.setAscOrDesc(rs2.getString("ASC_OR_DESC"));
				index.setCardinality(rs2.getInt("CARDINALITY"));
				index.getValues().add(col);
				if ("PRIMARY".equalsIgnoreCase(indexName)||indexName.equalsIgnoreCase(rsmd.getTableName(1)+"_pkey")) {
					index.setIndextype(IndexType.PRIMARY);
				} else if (index.isNonUnique() == false) {
					index.setIndextype(IndexType.Unique);
				} else {
					index.setIndextype(IndexType.Normal);
				}
				tm.getAllIndexes().put(indexName, index);

			}
		}
		IndexMeta index = tm.getAllIndexes().get(indexName);
		if (index.getIndextype().value() != 0) {
			if ("H2 JDBC Driver".equals(dbmd.getDriverName())) {
				if (indexName.length() > 11 && "PRIMARY_KEY".equalsIgnoreCase(indexName.substring(0, 11))) {
					index.setIndextype(IndexType.PRIMARY);
				}
			} else if (dbmd.getDriverName() != null && dbmd.getDriverName().toLowerCase().indexOf("postgresql") >= 0) {
				if ((tableName + "_pkey").equalsIgnoreCase(indexName)) {
					index.setIndextype(IndexType.PRIMARY);
				}
			}
		}
		return tm;
	}
}<|MERGE_RESOLUTION|>--- conflicted
+++ resolved
@@ -95,11 +95,7 @@
 			ResultSetMetaData rsmd = rs.getMetaData();
 			DatabaseMetaData dbmd = conn.getMetaData();
 
-<<<<<<< HEAD
-			return resultSetMetaToSchema(rsmd, dbmd, tableName);
-=======
             return resultSetMetaToSchema(rsmd, dbmd, tableName);
->>>>>>> 35d2c5ab
 		} catch (Exception e) {
 			if (e instanceof SQLException) {
 				throw ((SQLException) e);
@@ -127,11 +123,7 @@
 		while (rs2.next()) {
 			ColumnMeta col = new ColumnMeta();
 			col.setTableName(tableName);
-<<<<<<< HEAD
-			col.setColumnName(rs2.getString("COLUMN_NAME"));
-=======
             col.setColumnName(rs2.getString("COLUMN_NAME"));
->>>>>>> 35d2c5ab
 			String datatype = rs2.getString("DATA_TYPE");
 			if (StringUtils.equalsIgnoreCase(datatype, "NUMBER")) {
 				col.setDataType(java.sql.Types.BIGINT);
@@ -157,11 +149,7 @@
 							+ tableName + "'");
 			while (rs1.next()) {
 				String indexName = rs1.getString(1);
-<<<<<<< HEAD
-				String colName = rs1.getString(2);
-=======
                 String colName = rs1.getString(2);
->>>>>>> 35d2c5ab
 				ColumnMeta col = tm.getAllColumns().get(colName);
 
 				if (tm.getAllIndexes().containsKey(indexName)) {
@@ -188,12 +176,8 @@
 		return tm;
 	}
 
-<<<<<<< HEAD
-	private static TableMeta resultSetMetaToSchema(ResultSetMetaData rsmd, DatabaseMetaData dbmd, String tableName) throws SQLException {
-=======
     private static TableMeta resultSetMetaToSchema(ResultSetMetaData rsmd, DatabaseMetaData dbmd, String tableName)
         throws SQLException {
->>>>>>> 35d2c5ab
 		String schemaName = rsmd.getSchemaName(1);
 		String catalogName = rsmd.getCatalogName(1);
 
@@ -206,11 +190,7 @@
 			col.setTableCat(rs1.getString("TABLE_CAT"));
 			col.setTableSchemaName(rs1.getString("TABLE_SCHEM"));
 			col.setTableName(rs1.getString("TABLE_NAME"));
-<<<<<<< HEAD
-			col.setColumnName(rs1.getString("COLUMN_NAME"));
-=======
             col.setColumnName(rs1.getString("COLUMN_NAME"));
->>>>>>> 35d2c5ab
 			col.setDataType(rs1.getInt("DATA_TYPE"));
 			col.setDataTypeName(rs1.getString("TYPE_NAME"));
 			col.setColumnSize(rs1.getInt("COLUMN_SIZE"));
@@ -233,11 +213,7 @@
 		String indexName = "";
 		while (rs2.next()) {
 			indexName = rs2.getString("INDEX_NAME");
-<<<<<<< HEAD
-			String colName = rs2.getString("COLUMN_NAME");
-=======
             String colName = rs2.getString("COLUMN_NAME");
->>>>>>> 35d2c5ab
 			ColumnMeta col = tm.getAllColumns().get(colName);
 
 			if (tm.getAllIndexes().containsKey(indexName)) {
