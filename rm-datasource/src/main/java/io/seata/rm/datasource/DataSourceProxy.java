/*
 *  Copyright 1999-2019 Seata.io Group.
 *
 *  Licensed under the Apache License, Version 2.0 (the "License");
 *  you may not use this file except in compliance with the License.
 *  You may obtain a copy of the License at
 *
 *       http://www.apache.org/licenses/LICENSE-2.0
 *
 *  Unless required by applicable law or agreed to in writing, software
 *  distributed under the License is distributed on an "AS IS" BASIS,
 *  WITHOUT WARRANTIES OR CONDITIONS OF ANY KIND, either express or implied.
 *  See the License for the specific language governing permissions and
 *  limitations under the License.
 */
package io.seata.rm.datasource;

import java.sql.Connection;
import java.sql.PreparedStatement;
import java.sql.ResultSet;
import java.sql.SQLException;

import javax.sql.DataSource;

import org.slf4j.Logger;
import org.slf4j.LoggerFactory;

import io.seata.common.Constants;
import io.seata.core.constants.DBType;
import io.seata.core.context.RootContext;
import io.seata.core.model.BranchType;
import io.seata.core.model.Resource;
import io.seata.rm.DefaultResourceManager;
import io.seata.rm.datasource.sql.struct.TableMetaCacheFactory;
import io.seata.rm.datasource.util.JdbcUtils;
import io.seata.sqlparser.util.JdbcConstants;

/**
 * The type Data source proxy.
 *
 * @author sharajava
 */
public class DataSourceProxy extends AbstractDataSourceProxy implements Resource {

    private static final Logger LOGGER = LoggerFactory.getLogger(DataSourceProxy.class);

    private static final String DEFAULT_RESOURCE_GROUP_ID = "DEFAULT";

    /**
     * 默认：DEFAULT
     */
    private String resourceGroupId;

    private String jdbcUrl;

    private String resourceId;

    private String dbType;

    /**
     * oracle数据库才会有
     */
    private String userName;

<<<<<<< HEAD
    private String version;
=======
    /**
     * Enable the table meta checker <p/>
     * 默认为false
     */
    private static boolean ENABLE_TABLE_META_CHECKER_ENABLE = ConfigurationFactory.getInstance().getBoolean(
        ConfigurationKeys.CLIENT_TABLE_META_CHECK_ENABLE, DEFAULT_CLIENT_TABLE_META_CHECK_ENABLE);

    /**
     * Table meta checker interval
     */
    private static final long TABLE_META_CHECKER_INTERVAL = ConfigurationFactory.getInstance().getLong(
            ConfigurationKeys.CLIENT_TABLE_META_CHECKER_INTERVAL, DEFAULT_TABLE_META_CHECKER_INTERVAL);

    private final ScheduledExecutorService tableMetaExcutor = new ScheduledThreadPoolExecutor(1,
        new NamedThreadFactory("tableMetaChecker", 1, true));
>>>>>>> 7f0948c5

    /**
     * Instantiates a new Data source proxy.
     *
     * @param targetDataSource the target data source
     */
    public DataSourceProxy(DataSource targetDataSource) {
        this(targetDataSource, DEFAULT_RESOURCE_GROUP_ID);
    }

    /**
     * Instantiates a new Data source proxy.
     *
     * @param targetDataSource the target data source
     * @param resourceGroupId  the resource group id
     */
    public DataSourceProxy(DataSource targetDataSource, String resourceGroupId) {
        if (targetDataSource instanceof SeataDataSourceProxy) {
            LOGGER.info("Unwrap the target data source, because the type is: {}", targetDataSource.getClass().getName());
            targetDataSource = ((SeataDataSourceProxy) targetDataSource).getTargetDataSource();
        }
        this.targetDataSource = targetDataSource;
        init(targetDataSource, resourceGroupId);
    }

    private void init(DataSource dataSource, String resourceGroupId) {
        this.resourceGroupId = resourceGroupId;
        try (Connection connection = dataSource.getConnection()) {
            jdbcUrl = connection.getMetaData().getURL();
            dbType = JdbcUtils.getDbType(jdbcUrl);
            if (JdbcConstants.ORACLE.equals(dbType)) {
                userName = connection.getMetaData().getUserName();
            }
            version = selectDbVersion(connection);
        } catch (SQLException e) {
            throw new IllegalStateException("can not init dataSource", e);
        }
<<<<<<< HEAD
        initResourceId();
=======
        // 向server注册RM
>>>>>>> 7f0948c5
        DefaultResourceManager.get().registerResource(this);
        TableMetaCacheFactory.registerTableMeta(this);
        //Set the default branch type to 'AT' in the RootContext.
        RootContext.setDefaultBranchType(this.getBranchType());
    }

    /**
     * publish tableMeta refresh event
     */
    public void tableMetaRefreshEvent() {
        TableMetaCacheFactory.tableMetaRefreshEvent(this.getResourceId());
    }

    /**
     * Gets plain connection.
     *
     * @return the plain connection
     * @throws SQLException the sql exception
     */
    public Connection getPlainConnection() throws SQLException {
        return targetDataSource.getConnection();
    }

    /**
     * Gets db type.
     *
     * @return the db type
     */
    public String getDbType() {
        return dbType;
    }

    @Override
    public ConnectionProxy getConnection() throws SQLException {
        Connection targetConnection = targetDataSource.getConnection();
        return new ConnectionProxy(this, targetConnection);
    }

    @Override
    public ConnectionProxy getConnection(String username, String password) throws SQLException {
        Connection targetConnection = targetDataSource.getConnection(username, password);
        return new ConnectionProxy(this, targetConnection);
    }

    @Override
    public String getResourceGroupId() {
        return resourceGroupId;
    }

    /**
     * 对于mysql来说，就是不带参数的mysql的url
     * @return
     */
    @Override
    public String getResourceId() {
        if (resourceId == null) {
            initResourceId();
        }
        return resourceId;
    }

    private void initResourceId() {
        if (JdbcConstants.POSTGRESQL.equals(dbType)) {
            initPGResourceId();
        } else if (JdbcConstants.ORACLE.equals(dbType) && userName != null) {
            initOracleResourceId();
        } else if (JdbcConstants.MYSQL.equals(dbType)) {
            initMysqlResourceId();
        } else {
            initDefaultResourceId();
        }
    }

    /**
     * init the default resource id
     */
    private void initDefaultResourceId() {
        if (jdbcUrl.contains("?")) {
            resourceId = jdbcUrl.substring(0, jdbcUrl.indexOf('?'));
        } else {
            resourceId = jdbcUrl;
        }
    }

    /**
     * init the oracle resource id
     */
    private void initOracleResourceId() {
        if (jdbcUrl.contains("?")) {
            resourceId = jdbcUrl.substring(0, jdbcUrl.indexOf('?')) + "/" + userName;
        } else {
            resourceId = jdbcUrl + "/" + userName;
        }
    }

    /**
     * prevent mysql url like
     * jdbc:mysql:loadbalance://192.168.100.2:3306,192.168.100.1:3306/seata
     * it will cause the problem like
     * 1.rm client is not connected
     */
    private void initMysqlResourceId() {
        String startsWith = "jdbc:mysql:loadbalance://";
        if (jdbcUrl.startsWith(startsWith)) {
            String url;
            if (jdbcUrl.contains("?")) {
                url = jdbcUrl.substring(0, jdbcUrl.indexOf('?'));
            } else {
                url = jdbcUrl;
            }
            resourceId = url.replace(",", "|");
        } else {
            initDefaultResourceId();
        }
    }

    /**
     * prevent pg sql url like
     * jdbc:postgresql://127.0.0.1:5432/seata?currentSchema=public
     * jdbc:postgresql://127.0.0.1:5432/seata?currentSchema=seata
     * cause the duplicated resourceId
     * it will cause the problem like
     * 1.get file lock fail
     * 2.error table meta cache
     */
    private void initPGResourceId() {
        if (jdbcUrl.contains("?")) {
            StringBuilder jdbcUrlBuilder = new StringBuilder();
            jdbcUrlBuilder.append(jdbcUrl, 0, jdbcUrl.indexOf('?'));

            StringBuilder paramsBuilder = new StringBuilder();
            String paramUrl = jdbcUrl.substring(jdbcUrl.indexOf('?') + 1);
            String[] urlParams = paramUrl.split("&");
            for (String urlParam : urlParams) {
                if (urlParam.contains("currentSchema")) {
                    if (urlParam.contains(Constants.DBKEYS_SPLIT_CHAR)) {
                        urlParam = urlParam.replace(Constants.DBKEYS_SPLIT_CHAR, "!");
                    }
                    paramsBuilder.append(urlParam);
                    break;
                }
            }

            if (paramsBuilder.length() > 0) {
                jdbcUrlBuilder.append("?");
                jdbcUrlBuilder.append(paramsBuilder);
            }
            resourceId = jdbcUrlBuilder.toString();
        } else {
            resourceId = jdbcUrl;
        }
    }

    @Override
    public BranchType getBranchType() {
        return BranchType.AT;
    }

    public String getVersion() {
        return version;
    }

    private String selectDbVersion(Connection connection) {
        if (DBType.MYSQL.name().equalsIgnoreCase(dbType)) {
            try (PreparedStatement preparedStatement = connection.prepareStatement("SELECT VERSION()");
                 ResultSet versionResult = preparedStatement.executeQuery()) {
                if (versionResult.next()) {
                    return versionResult.getString("VERSION()");
                }
            } catch (Exception e) {
                LOGGER.error("get mysql version fail error: {}", e.getMessage());
            }
        }
        return "";
    }
}<|MERGE_RESOLUTION|>--- conflicted
+++ resolved
@@ -62,25 +62,7 @@
      */
     private String userName;
 
-<<<<<<< HEAD
     private String version;
-=======
-    /**
-     * Enable the table meta checker <p/>
-     * 默认为false
-     */
-    private static boolean ENABLE_TABLE_META_CHECKER_ENABLE = ConfigurationFactory.getInstance().getBoolean(
-        ConfigurationKeys.CLIENT_TABLE_META_CHECK_ENABLE, DEFAULT_CLIENT_TABLE_META_CHECK_ENABLE);
-
-    /**
-     * Table meta checker interval
-     */
-    private static final long TABLE_META_CHECKER_INTERVAL = ConfigurationFactory.getInstance().getLong(
-            ConfigurationKeys.CLIENT_TABLE_META_CHECKER_INTERVAL, DEFAULT_TABLE_META_CHECKER_INTERVAL);
-
-    private final ScheduledExecutorService tableMetaExcutor = new ScheduledThreadPoolExecutor(1,
-        new NamedThreadFactory("tableMetaChecker", 1, true));
->>>>>>> 7f0948c5
 
     /**
      * Instantiates a new Data source proxy.
@@ -118,11 +100,8 @@
         } catch (SQLException e) {
             throw new IllegalStateException("can not init dataSource", e);
         }
-<<<<<<< HEAD
         initResourceId();
-=======
         // 向server注册RM
->>>>>>> 7f0948c5
         DefaultResourceManager.get().registerResource(this);
         TableMetaCacheFactory.registerTableMeta(this);
         //Set the default branch type to 'AT' in the RootContext.
