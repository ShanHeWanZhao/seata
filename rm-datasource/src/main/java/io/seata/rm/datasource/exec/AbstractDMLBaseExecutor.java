/*
 *  Copyright 1999-2019 Seata.io Group.
 *
 *  Licensed under the Apache License, Version 2.0 (the "License");
 *  you may not use this file except in compliance with the License.
 *  You may obtain a copy of the License at
 *
 *       http://www.apache.org/licenses/LICENSE-2.0
 *
 *  Unless required by applicable law or agreed to in writing, software
 *  distributed under the License is distributed on an "AS IS" BASIS,
 *  WITHOUT WARRANTIES OR CONDITIONS OF ANY KIND, either express or implied.
 *  See the License for the specific language governing permissions and
 *  limitations under the License.
 */
package io.seata.rm.datasource.exec;

import java.sql.SQLException;
import java.sql.Statement;
import java.util.HashMap;
import java.util.List;
import java.util.Map;
import java.util.concurrent.Callable;
import java.util.function.Function;
import java.util.function.Predicate;
import java.util.stream.Collectors;

import io.seata.common.util.CollectionUtils;
import io.seata.rm.datasource.AbstractConnectionProxy;
import io.seata.rm.datasource.ConnectionContext;
import io.seata.rm.datasource.ConnectionProxy;
import io.seata.rm.datasource.StatementProxy;
import io.seata.rm.datasource.exception.TableMetaException;
import io.seata.rm.datasource.sql.struct.TableRecords;
import io.seata.sqlparser.SQLRecognizer;
import org.slf4j.Logger;
import org.slf4j.LoggerFactory;

/**
 * The type Abstract dml base executor.
 *
 * @param <T> the type parameter
 * @param <S> the type parameter
 * @author sharajava
 */
public abstract class AbstractDMLBaseExecutor<T, S extends Statement> extends BaseTransactionalExecutor<T, S> {

    private static final Logger LOGGER = LoggerFactory.getLogger(AbstractDMLBaseExecutor.class);

    protected static final String WHERE = " WHERE ";

    protected static final String GROUP_BY = " GROUP BY ";


    /**
     * Instantiates a new Abstract dml base executor.
     *
     * @param statementProxy    the statement proxy
     * @param statementCallback the statement callback
     * @param sqlRecognizer     the sql recognizer
     */
    public AbstractDMLBaseExecutor(StatementProxy<S> statementProxy, StatementCallback<T, S> statementCallback,
                                   SQLRecognizer sqlRecognizer) {
        super(statementProxy, statementCallback, sqlRecognizer);
    }

    /**
     * Instantiates a new Base transactional executor.
     *
     * @param statementProxy    the statement proxy
     * @param statementCallback the statement callback
     * @param sqlRecognizers    the multi sql recognizer
     */
    public AbstractDMLBaseExecutor(StatementProxy<S> statementProxy, StatementCallback<T, S> statementCallback,
                                   List<SQLRecognizer> sqlRecognizers) {
        super(statementProxy, statementCallback, sqlRecognizers);
    }

    @Override
    public T doExecute(Object... args) throws Throwable {
        AbstractConnectionProxy connectionProxy = statementProxy.getConnectionProxy();
        if (connectionProxy.getAutoCommit()) { // 当前事务为自动提交（代表没有主动开启事务）
            // 一般就是只用了分布式事务但没有使用本地事务的情况。这时每条dml sql都会被当作分支事务来执行，即执行完后都会操作seata的commit来注册分支事务（增加了rpc通信压力）
            return executeAutoCommitTrue(args);
        } else {
            return executeAutoCommitFalse(args);
        }
    }

    /**
     * Execute auto commit false t.
     *
     * @param args the args
     * @return the t
     * @throws Exception the exception
     */
    protected T executeAutoCommitFalse(Object[] args) throws Exception {
<<<<<<< HEAD
        try {
            TableRecords beforeImage = beforeImage();
            T result = statementCallback.execute(statementProxy.getTargetStatement(), args);
            TableRecords afterImage = afterImage(beforeImage);
            prepareUndoLog(beforeImage, afterImage);
            return result;
        } catch (TableMetaException e) {
            LOGGER.error("table meta will be refreshed later, due to TableMetaException, table:{}, column:{}",
                e.getTableName(), e.getColumnName());
            statementProxy.getConnectionProxy().getDataSourceProxy().tableMetaRefreshEvent();
            throw e;
        }
=======
        // 只有mysql支持多主键
        if (!JdbcConstants.MYSQL.equalsIgnoreCase(getDbType()) && isMultiPk()) {
            throw new NotSupportYetException("multi pk only support mysql!");
        }
        // 记录sql执行前镜像
        TableRecords beforeImage = beforeImage();
        // 执行业务sql
        T result = statementCallback.execute(statementProxy.getTargetStatement(), args);
        // 记录sql执行后的镜像
        TableRecords afterImage = afterImage(beforeImage);
        // 准备undo_log（只是准备，还未写表的）
        prepareUndoLog(beforeImage, afterImage);
        return result;
>>>>>>> 7f0948c5
    }

    private boolean isMultiPk() {
        if (null != sqlRecognizer) {
            return getTableMeta().getPrimaryKeyOnlyName().size() > 1;
        }
        if (CollectionUtils.isNotEmpty(sqlRecognizers)) {
            List<SQLRecognizer> distinctSQLRecognizer = sqlRecognizers.stream().filter(
                distinctByKey(t -> t.getTableName())).collect(Collectors.toList());
            for (SQLRecognizer sqlRecognizer : distinctSQLRecognizer) {
                if (getTableMeta(sqlRecognizer.getTableName()).getPrimaryKeyOnlyName().size() > 1) {
                    return true;
                }
            }
        }
        return false;
    }

    private static <T> Predicate<T> distinctByKey(Function<? super T, ?> keyExtractor) {
        Map<Object, Boolean> map = new HashMap<>();
        return t -> map.putIfAbsent(keyExtractor.apply(t), Boolean.TRUE) == null;
    }


    /**
     * Execute auto commit true t. <p/>
     * 为autoCommit为true准备的sql执行 <br/>
     * 先设置autoCommit为false，最后手动commit（保证就算没有开启本地事务也会走seata的commit）
     *
     * @param args the args
     * @return the t
     * @throws Throwable the throwable
     */
    protected T executeAutoCommitTrue(Object[] args) throws Throwable {
        ConnectionProxy connectionProxy = statementProxy.getConnectionProxy();
        try {
            // 改为非自动提交事务
            connectionProxy.changeAutoCommit();
            // 锁重试机制来commit
            return new LockRetryPolicy(connectionProxy).execute(() -> {
                T result = executeAutoCommitFalse(args); // 走非自动提交事务的commit逻辑（准备undo日志）
                connectionProxy.commit();
                return result;
            });
        } catch (Exception e) {
            // when exception occur in finally,this exception will lost, so just print it here
            LOGGER.error("execute executeAutoCommitTrue error:{}", e.getMessage(), e);
            if (!LockRetryPolicy.isLockRetryPolicyBranchRollbackOnConflict()) {
                connectionProxy.getTargetConnection().rollback();
            }
            throw e;
        } finally {
            connectionProxy.getContext().reset();
            connectionProxy.setAutoCommit(true);
        }
    }

    /**
     * Before image table records.
     *
     * @return the table records
     * @throws SQLException the sql exception
     */
    protected abstract TableRecords beforeImage() throws SQLException;

    /**
     * After image table records.
     *
     * @param beforeImage the before image
     * @return the table records
     * @throws SQLException the sql exception
     */
    protected abstract TableRecords afterImage(TableRecords beforeImage) throws SQLException;

    private static class LockRetryPolicy extends ConnectionProxy.LockRetryPolicy {

        LockRetryPolicy(final ConnectionProxy connection) {
            super(connection);
        }

        @Override
        public <T> T execute(Callable<T> callable) throws Exception {
            if (LOCK_RETRY_POLICY_BRANCH_ROLLBACK_ON_CONFLICT) {
                return doRetryOnLockConflict(callable);
            } else {
                return callable.call();
            }
        }

        @Override
        protected void onException(Exception e) throws Exception {
            ConnectionContext context = connection.getContext();
            //UndoItems can't use the Set collection class to prevent ABA
            context.removeSavepoint(null);
            connection.getTargetConnection().rollback();
        }

        public static boolean isLockRetryPolicyBranchRollbackOnConflict() {
            return LOCK_RETRY_POLICY_BRANCH_ROLLBACK_ON_CONFLICT;
        }
    }
}<|MERGE_RESOLUTION|>--- conflicted
+++ resolved
@@ -95,11 +95,14 @@
      * @throws Exception the exception
      */
     protected T executeAutoCommitFalse(Object[] args) throws Exception {
-<<<<<<< HEAD
         try {
+            // 记录sql执行前镜像
             TableRecords beforeImage = beforeImage();
+            // 执行业务sql
             T result = statementCallback.execute(statementProxy.getTargetStatement(), args);
+            // 记录sql执行后的镜像
             TableRecords afterImage = afterImage(beforeImage);
+            // 准备undo_log（只是准备，还未写表的）
             prepareUndoLog(beforeImage, afterImage);
             return result;
         } catch (TableMetaException e) {
@@ -108,21 +111,6 @@
             statementProxy.getConnectionProxy().getDataSourceProxy().tableMetaRefreshEvent();
             throw e;
         }
-=======
-        // 只有mysql支持多主键
-        if (!JdbcConstants.MYSQL.equalsIgnoreCase(getDbType()) && isMultiPk()) {
-            throw new NotSupportYetException("multi pk only support mysql!");
-        }
-        // 记录sql执行前镜像
-        TableRecords beforeImage = beforeImage();
-        // 执行业务sql
-        T result = statementCallback.execute(statementProxy.getTargetStatement(), args);
-        // 记录sql执行后的镜像
-        TableRecords afterImage = afterImage(beforeImage);
-        // 准备undo_log（只是准备，还未写表的）
-        prepareUndoLog(beforeImage, afterImage);
-        return result;
->>>>>>> 7f0948c5
     }
 
     private boolean isMultiPk() {
